--- conflicted
+++ resolved
@@ -73,10 +73,7 @@
     --conf spark.sql.session.timeZone=UTC"
 
 CUDF_UDF_TEST_ARGS="--conf spark.rapids.memory.gpu.allocFraction=0.1 \
-<<<<<<< HEAD
-=======
     --conf spark.rapids.memory.gpu.minAllocFraction=0 \
->>>>>>> ca17a54c
     --conf spark.rapids.python.memory.gpu.allocFraction=0.1 \
     --conf spark.rapids.python.concurrentPythonWorkers=2 \
     --conf spark.executorEnv.PYTHONPATH=${RAPIDS_PLUGIN_JAR} \
