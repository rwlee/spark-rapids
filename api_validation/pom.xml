<?xml version="1.0" encoding="UTF-8"?>
<!--
  Copyright (c) 2020-2022, NVIDIA CORPORATION.

  Licensed under the Apache License, Version 2.0 (the "License");
  you may not use this file except in compliance with the License.
  You may obtain a copy of the License at

     http://www.apache.org/licenses/LICENSE-2.0

  Unless required by applicable law or agreed to in writing, software
  distributed under the License is distributed on an "AS IS" BASIS,
  WITHOUT WARRANTIES OR CONDITIONS OF ANY KIND, either express or implied.
  See the License for the specific language governing permissions and
  limitations under the License.
-->
<project xmlns="http://maven.apache.org/POM/4.0.0"
         xmlns:xsi="http://www.w3.org/2001/XMLSchema-instance"
         xsi:schemaLocation="http://maven.apache.org/POM/4.0.0 http://maven.apache.org/xsd/maven-4.0.0.xsd">
    <modelVersion>4.0.0</modelVersion>

    <parent>
        <groupId>com.nvidia</groupId>
        <artifactId>rapids-4-spark-parent</artifactId>
<<<<<<< HEAD
        <version>22.04.0</version>
    </parent>
    <artifactId>rapids-4-spark-api-validation</artifactId>
    <version>22.04.0</version>
=======
        <version>22.06.0-SNAPSHOT</version>
    </parent>
    <artifactId>rapids-4-spark-api-validation</artifactId>
    <version>22.06.0-SNAPSHOT</version>
>>>>>>> c047f583

    <profiles>
       <profile>
            <id>default</id>
            <activation>
                <activeByDefault>true</activeByDefault>
            </activation>
            <dependencies>
                <dependency>
                    <groupId>org.apache.spark</groupId>
                    <artifactId>spark-sql_${scala.binary.version}</artifactId>
                    <version>${spark.version}</version>
                </dependency>
            </dependencies>
        </profile>
        <profile>
            <id>spark311</id>
            <properties>
                <spark.version>${spark311.version}</spark.version>
            </properties>
            <dependencies>
                <dependency>
                    <groupId>org.apache.spark</groupId>
                    <artifactId>spark-sql_${scala.binary.version}</artifactId>
                    <version>${spark.version}</version>
                </dependency>
            </dependencies>
        </profile>
        <profile>
            <id>spark320</id>
            <properties>
                <spark.version>${spark320.version}</spark.version>
            </properties>
            <dependencies>
                <dependency>
                    <groupId>org.apache.spark</groupId>
                    <artifactId>spark-sql_${scala.binary.version}</artifactId>
                    <version>${spark.version}</version>
                </dependency>
            </dependencies>
        </profile>
        <profile>
            <id>release321cdh</id>
            <activation>
                <property>
                    <name>buildver</name>
                    <value>321cdh</value>
                </property>
            </activation>
            <dependencies>
                <dependency>
                    <groupId>org.apache.spark</groupId>
                    <artifactId>spark-sql_${scala.binary.version}</artifactId>
                    <version>${spark321cdh.version}</version>
                    <exclusions>
                        <exclusion>
                            <groupId>org.apache.arrow</groupId>
                            <artifactId>arrow-vector</artifactId>
                        </exclusion>
                    </exclusions>
                    <scope>provided</scope>
                </dependency>
                <dependency>
                    <groupId>org.apache.spark</groupId>
                    <artifactId>spark-hive_${scala.binary.version}</artifactId>
                    <version>${spark321cdh.version}</version>
                    <exclusions>
                        <!-- spark-core tries to pull a curator-recipes version we don't want -->
                        <exclusion>
                            <groupId>org.apache.spark</groupId>
                            <artifactId>spark-core_${scala.binary.version}</artifactId>
                        </exclusion>
                        <exclusion>
                            <groupId>org.apache.arrow</groupId>
                            <artifactId>arrow-vector</artifactId>
                        </exclusion>
                    </exclusions>
                    <scope>provided</scope>
                </dependency>
                <dependency>
                    <groupId>org.apache.arrow</groupId>
                    <artifactId>arrow-vector</artifactId>
                    <version>${arrow.cdh.version}</version>
                    <scope>provided</scope>
                    <exclusions>
                        <exclusion>
                            <groupId>com.fasterxml.jackson.core</groupId>
                            <artifactId>jackson-core</artifactId>
                        </exclusion>
                        <exclusion>
                            <groupId>com.fasterxml.jackson.core</groupId>
                            <artifactId>jackson-annotations</artifactId>
                        </exclusion>
                        <exclusion>
                            <groupId>io.netty</groupId>
                            <artifactId>netty-common</artifactId>
                        </exclusion>
                    </exclusions>
                </dependency>
            </dependencies>
        </profile>
    </profiles>

    <dependencies>
        <dependency>
            <groupId>org.scala-lang</groupId>
            <artifactId>scala-library</artifactId>
        </dependency>
        <dependency>
            <groupId>org.scalatest</groupId>
            <artifactId>scalatest_${scala.binary.version}</artifactId>
            <scope>test</scope>
        </dependency>
        <dependency>
            <groupId>com.nvidia</groupId>
            <artifactId>spark-rapids-jni</artifactId>
            <classifier>${cuda.version}</classifier>
            <scope>provided</scope>
        </dependency>
        <!-- use aggregator jar because accessing internal classes -->
        <dependency>
            <groupId>com.nvidia</groupId>
            <artifactId>rapids-4-spark-aggregator_${scala.binary.version}</artifactId>
            <version>${project.version}</version>
            <classifier>${spark.version.classifier}</classifier>
            <scope>provided</scope>
         </dependency>
        <dependency>
            <groupId>com.nvidia</groupId>
            <artifactId>rapids-4-spark_${scala.binary.version}</artifactId>
            <version>${project.version}</version>
            <classifier>${cuda.version}</classifier>
            <scope>provided</scope>
        </dependency>
    </dependencies>

    <build>
        <plugins>
	    <plugin>
		<groupId>net.alchim31.maven</groupId>
            <artifactId>scala-maven-plugin</artifactId>
            <configuration>
			    <mainClass>com.nvidia.spark.rapids.api.ApiValidation</mainClass>
            </configuration>
	    </plugin>
        </plugins>
    </build>
</project><|MERGE_RESOLUTION|>--- conflicted
+++ resolved
@@ -22,17 +22,10 @@
     <parent>
         <groupId>com.nvidia</groupId>
         <artifactId>rapids-4-spark-parent</artifactId>
-<<<<<<< HEAD
-        <version>22.04.0</version>
-    </parent>
-    <artifactId>rapids-4-spark-api-validation</artifactId>
-    <version>22.04.0</version>
-=======
         <version>22.06.0-SNAPSHOT</version>
     </parent>
     <artifactId>rapids-4-spark-api-validation</artifactId>
     <version>22.06.0-SNAPSHOT</version>
->>>>>>> c047f583
 
     <profiles>
        <profile>
