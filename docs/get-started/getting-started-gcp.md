--- conflicted
+++ resolved
@@ -84,11 +84,7 @@
     --metadata=rapids-runtime=SPARK \
     --bucket=$GCS_BUCKET \
     --enable-component-gateway \
-<<<<<<< HEAD
-    --subnet default
-=======
     --subnet=default
->>>>>>> f0f67f76
 ```
 
 This takes around 10-15 minutes to complete.  You can navigate to the Dataproc clusters tab in the
@@ -151,14 +147,14 @@
 Jupyter link. Download the sample 
 [Mortgage ETL on GPU Jupyter Notebook](../demo/GCP/Mortgage-ETL.ipynb) and upload it to Jupyter.
 
-To get example data for the sample notebook, please refer to these [instructions](https://github.com/NVIDIA/spark-rapids-examples/blob/branch-22.08/docs/get-started/xgboost-examples/dataset/mortgage.md). Download the desired data, decompress it, and upload the csv files to a GCS bucket.
+To get example data for the sample notebook, please refer to these [instructions](https://github.com/NVIDIA/spark-rapids-examples/blob/branch-22.10/docs/get-started/xgboost-examples/dataset/mortgage.md). Download the desired data, decompress it, and upload the csv files to a GCS bucket.
 
 ![Dataproc Web Interfaces](../img/GCP/dataproc-service.png)
 
 The sample notebook will transcode the CSV files into Parquet files before running an ETL query that prepares
 the dataset for training.  The ETL query splits the data, saving 20% of the data in a seaprate GCS location training for evaluation.  Using the default notebook configuration the first stage should take ~110 seconds (1/3 of CPU execution time with same config) and the second stage takes ~170 seconds (1/7 of CPU execution time with same config).  The notebook depends on the pre-compiled [Spark RAPIDS SQL plugin](https://mvnrepository.com/artifact/com.nvidia/rapids-4-spark) which is pre-downloaded by the GCP Dataproc [RAPIDS init script](https://github.com/GoogleCloudDataproc/initialization-actions/tree/master/rapids).
 
-Once the data is prepared, we use the [Mortgage XGBoost4j Scala Notebook](../demo/GCP/mortgage-xgboost4j-gpu-scala.ipynb) in Dataproc's jupyter notebook to execute the training job on GPUs. Scala based XGBoost examples use [DLMC XGBoost](https://github.com/dmlc/xgboost). For a PySpark based XGBoost example, please refer to [Spark-RAPIDS-examples](https://github.com/NVIDIA/spark-rapids-examples/tree/branch-22.08)
+Once the data is prepared, we use the [Mortgage XGBoost4j Scala Notebook](../demo/GCP/mortgage-xgboost4j-gpu-scala.ipynb) in Dataproc's jupyter notebook to execute the training job on GPUs. Scala based XGBoost examples use [DLMC XGBoost](https://github.com/dmlc/xgboost). For a PySpark based XGBoost example, please refer to [Spark-RAPIDS-examples](https://github.com/NVIDIA/spark-rapids-examples/tree/branch-22.10)
 that use [NVIDIA’s Spark XGBoost](https://repo1.maven.org/maven2/com/nvidia/xgboost4j-spark_3.0/1.4.2-0.3.0/).
 Precompiled [XGBoost4j](https://repo1.maven.org/maven2/ml/dmlc/xgboost4j-gpu_2.12/) and [XGBoost4j Spark](https://repo1.maven.org/maven2/ml/dmlc/xgboost4j-gpu_2.12/) libraries are available on maven.  They are pre-downloaded by the GCP [RAPIDS init action](https://github.com/GoogleCloudDataproc/initialization-actions/tree/master/rapids).
 
@@ -174,24 +170,9 @@
 ```
 
 ## Submit Spark jobs to a Dataproc Cluster Accelerated by GPUs
-<<<<<<< HEAD
-Similar to spark-submit for on-prem clusters, Dataproc supports submitting Spark applications to Dataproc clusters.  The previous mortgage examples are also available as a [spark application](https://github.com/NVIDIA/spark-rapids-examples/tree/branch-22.08/examples/XGBoost-Examples).  
-
-Follow these [instructions](https://github.com/NVIDIA/spark-rapids-examples/blob/branch-22.08/docs/get-started/xgboost-examples/building-sample-apps/scala.md) to Build the [xgboost-example](https://github.com/NVIDIA/spark-rapids-examples/blob/branch-22.08/docs/get-started/xgboost-examples) jars. Upload the `sample_xgboost_apps-${VERSION}-SNAPSHOT-jar-with-dependencies.jar` to a GCS bucket by running `gsutil cp aggregator/target/sample_xgboost_apps-${VERSION}-SNAPSHOT-jar-with-dependencies.jar gs://${GCS_BUCKET}/scala/` or dragging and dropping the jar file from your local machine into the GCS web console.
-=======
-Similar to spark-submit for on-prem clusters, Dataproc supports a Spark application job to be
-submitted as a Dataproc job.  The mortgage examples we use above are also available as a [spark
-application](https://github.com/NVIDIA/spark-rapids-examples/tree/branch-22.10/examples/XGBoost-Examples).
-After [building the jar
-files](https://github.com/NVIDIA/spark-rapids-examples/blob/branch-22.10/docs/get-started/xgboost-examples/building-sample-apps/scala.md)
-.
-
-Place the jar file `sample_xgboost_apps-<version>-jar-with-dependencies.jar` under the
-`gs://$GCS_BUCKET/scala/` folder by running 
-`gsutil cp aggregator/target/sample_xgboost_apps-<version>-jar-with-dependencies.jar gs://$GCS_BUCKET/scala/`.  
-To do this you can either drag and drop files from your local machine into the GCP storage browser, 
-or use the gsutil cp as shown before to do this from a command line. We can thereby submit the jar by:
->>>>>>> f0f67f76
+Similar to spark-submit for on-prem clusters, Dataproc supports submitting Spark applications to Dataproc clusters.  The previous mortgage examples are also available as a [spark application](https://github.com/NVIDIA/spark-rapids-examples/tree/branch-22.10/examples/XGBoost-Examples).  
+
+Follow these [instructions](https://github.com/NVIDIA/spark-rapids-examples/blob/branch-22.10/docs/get-started/xgboost-examples/building-sample-apps/scala.md) to Build the [xgboost-example](https://github.com/NVIDIA/spark-rapids-examples/blob/branch-22.10/docs/get-started/xgboost-examples) jars. Upload the `sample_xgboost_apps-${VERSION}-SNAPSHOT-jar-with-dependencies.jar` to a GCS bucket by running `gsutil cp aggregator/target/sample_xgboost_apps-${VERSION}-SNAPSHOT-jar-with-dependencies.jar gs://${GCS_BUCKET}/scala/` or dragging and dropping the jar file from your local machine into the GCS web console.
 
 Submit the Spark XGBoost application to dataproc using the following command:
 ```bash
