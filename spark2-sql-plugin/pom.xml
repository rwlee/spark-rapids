<?xml version="1.0" encoding="UTF-8"?>
<!--
  Copyright (c) 2022, NVIDIA CORPORATION.

  Licensed under the Apache License, Version 2.0 (the "License");
  you may not use this file except in compliance with the License.
  You may obtain a copy of the License at

     http://www.apache.org/licenses/LICENSE-2.0

  Unless required by applicable law or agreed to in writing, software
  distributed under the License is distributed on an "AS IS" BASIS,
  WITHOUT WARRANTIES OR CONDITIONS OF ANY KIND, either express or implied.
  See the License for the specific language governing permissions and
  limitations under the License.
-->
<project xmlns="http://maven.apache.org/POM/4.0.0"
         xmlns:xsi="http://www.w3.org/2001/XMLSchema-instance"
         xsi:schemaLocation="http://maven.apache.org/POM/4.0.0 http://maven.apache.org/xsd/maven-4.0.0.xsd">
    <modelVersion>4.0.0</modelVersion>

    <parent>
        <groupId>com.nvidia</groupId>
        <artifactId>rapids-4-spark-parent</artifactId>
<<<<<<< HEAD
        <version>22.04.0</version>
=======
        <version>22.06.0-SNAPSHOT</version>
>>>>>>> c047f583
    </parent>
    <artifactId>rapids-4-spark-sql-meta_2.11</artifactId>
    <name>RAPIDS Accelerator for Apache Spark SQL Plugin Base Meta</name>
    <description>The RAPIDS SQL plugin for Apache Spark Base Meta Information</description>
<<<<<<< HEAD
    <version>22.04.0</version>
=======
    <version>22.06.0-SNAPSHOT</version>
>>>>>>> c047f583

    <properties>
        <scala.binary.version>2.11</scala.binary.version>
        <scala.version>2.11.12</scala.version>
        <spark.version>${spark248.version}</spark.version>
        <spark.test.version>${spark.version}</spark.test.version>
        <spark.version.classifier>spark24</spark.version.classifier>
        <target.classifier>spark24</target.classifier>
    </properties>
    <dependencies>
        <dependency>
            <groupId>org.scala-lang</groupId>
            <artifactId>scala-library</artifactId>
        </dependency>
        <dependency>
            <groupId>org.scalatest</groupId>
            <artifactId>scalatest_${scala.binary.version}</artifactId>
            <scope>test</scope>
        </dependency>
    </dependencies>

    <profiles>
        <profile>
            <id>with-classifier</id>
            <activation>
                <activeByDefault>true</activeByDefault>
            </activation>
            <dependencies>
                <dependency>
                    <groupId>org.apache.spark</groupId>
                    <artifactId>spark-hive_${scala.binary.version}</artifactId>
                </dependency>
                <dependency>
                    <groupId>org.apache.spark</groupId>
                    <artifactId>spark-sql_${scala.binary.version}</artifactId>
                </dependency>
            </dependencies>
        </profile>
    </profiles>

    <build>
        <resources>
          <resource>
            <!-- Include the properties file to provide the build information. -->
            <directory>${project.build.directory}/extra-resources</directory>
            <filtering>true</filtering>
          </resource>
          <resource>
            <directory>${project.basedir}/..</directory>
            <targetPath>META-INF</targetPath>
            <includes>
              <!-- The NOTICE will be taken care of by the antrun task below -->
              <include>LICENSE</include>
              <include>NOTICE</include>
            </includes>
          </resource>
        </resources>
        <plugins>
            <plugin>
                <groupId>org.apache.maven.plugins</groupId>
                <artifactId>maven-jar-plugin</artifactId>
                <configuration>
                    <classifier>${spark.version.classifier}</classifier>
                </configuration>
            </plugin>
            <plugin>
                <groupId>org.codehaus.mojo</groupId>
                <artifactId>build-helper-maven-plugin</artifactId>
                <executions>
                    <execution>
                        <id>add-profile-src-20+</id>
                        <phase>generate-sources</phase> <!-- add extra source code before compile -->
                    </execution>
                </executions>
            </plugin>
            <plugin>
                <groupId>net.alchim31.maven</groupId>
                <artifactId>scala-maven-plugin</artifactId>
               <version>${scala.plugin.version}</version>
                <executions>
                    <execution>
                        <id>eclipse-add-source</id>
                        <goals>
                            <goal>add-source</goal>
                        </goals>
                    </execution>
                    <execution>
                        <id>scala-compile-first</id>
                        <phase>process-resources</phase>
                        <goals>
                            <goal>compile</goal>
                        </goals>
                    </execution>
                    <execution>
                        <id>scala-test-compile-first</id>
                        <phase>process-test-resources</phase>
                        <goals>
                            <goal>testCompile</goal>
                        </goals>
                    </execution>
                    <execution>
                        <id>attach-scaladocs</id>
                        <phase>verify</phase>
                        <goals>
                            <goal>doc-jar</goal>
                        </goals>
                        <configuration>
                            <args>
                                <arg>-doc-external-doc:${java.home}/lib/rt.jar#https://docs.oracle.com/javase/${java.major.version}/docs/api/index.html</arg>
                                <arg>-doc-external-doc:${settings.localRepository}/${scala.local-lib.path}#https://scala-lang.org/api/${scala.version}/</arg>
                                <arg>-doc-external-doc:${settings.localRepository}/org/apache/spark/spark-sql_${scala.binary.version}/${spark.version}/spark-sql_${scala.binary.version}-${spark.version}.jar#https://spark.apache.org/docs/${spark.version}/api/scala/index.html</arg>
                            </args>
                        </configuration>
                    </execution>
                </executions>
                <configuration>
                    <scalaVersion>${scala.version}</scalaVersion>
                    <checkMultipleScalaVersions>true</checkMultipleScalaVersions>
                    <failOnMultipleScalaVersions>true</failOnMultipleScalaVersions>
                    <recompileMode>${scala.recompileMode}</recompileMode>
                    <args>
                        <arg>-unchecked</arg>
                        <arg>-deprecation</arg>
                        <arg>-feature</arg>
                        <arg>-explaintypes</arg>
                        <arg>-Yno-adapted-args</arg>
                        <arg>-Xlint:missing-interpolator</arg>
                        <arg>-Xfatal-warnings</arg>
                    </args>
                    <jvmArgs>
                        <jvmArg>-Xms1024m</jvmArg>
                        <jvmArg>-Xmx1024m</jvmArg>
                    </jvmArgs>
                    <addJavacArgs>${scala.javac.args}</addJavacArgs>
                </configuration>
            </plugin>
            <plugin>
                <groupId>org.apache.rat</groupId>
                <artifactId>apache-rat-plugin</artifactId>
            </plugin>
            <plugin>
                <groupId>org.scalatest</groupId>
                <artifactId>scalatest-maven-plugin</artifactId>
            </plugin>
        </plugins>
    </build>
</project><|MERGE_RESOLUTION|>--- conflicted
+++ resolved
@@ -22,20 +22,12 @@
     <parent>
         <groupId>com.nvidia</groupId>
         <artifactId>rapids-4-spark-parent</artifactId>
-<<<<<<< HEAD
-        <version>22.04.0</version>
-=======
         <version>22.06.0-SNAPSHOT</version>
->>>>>>> c047f583
     </parent>
     <artifactId>rapids-4-spark-sql-meta_2.11</artifactId>
     <name>RAPIDS Accelerator for Apache Spark SQL Plugin Base Meta</name>
     <description>The RAPIDS SQL plugin for Apache Spark Base Meta Information</description>
-<<<<<<< HEAD
-    <version>22.04.0</version>
-=======
     <version>22.06.0-SNAPSHOT</version>
->>>>>>> c047f583
 
     <properties>
         <scala.binary.version>2.11</scala.binary.version>
