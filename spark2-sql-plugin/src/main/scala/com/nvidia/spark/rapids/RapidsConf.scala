/*
 * Copyright (c) 2022, NVIDIA CORPORATION.
 *
 * Licensed under the Apache License, Version 2.0 (the "License");
 * you may not use this file except in compliance with the License.
 * You may obtain a copy of the License at
 *
 *     http://www.apache.org/licenses/LICENSE-2.0
 *
 * Unless required by applicable law or agreed to in writing, software
 * distributed under the License is distributed on an "AS IS" BASIS,
 * WITHOUT WARRANTIES OR CONDITIONS OF ANY KIND, either express or implied.
 * See the License for the specific language governing permissions and
 * limitations under the License.
 */
package com.nvidia.spark.rapids

import java.io.{File, FileOutputStream}
import java.util

import scala.collection.JavaConverters._
import scala.collection.mutable.{HashMap, ListBuffer}

import org.apache.spark.SparkConf
import org.apache.spark.internal.Logging
import org.apache.spark.network.util.{ByteUnit, JavaUtils}
import org.apache.spark.sql.catalyst.analysis.FunctionRegistry
import org.apache.spark.sql.internal.SQLConf

object ConfHelper {
  def toBoolean(s: String, key: String): Boolean = {
    try {
      s.trim.toBoolean
    } catch {
      case _: IllegalArgumentException =>
        throw new IllegalArgumentException(s"$key should be boolean, but was $s")
    }
  }

  def toInteger(s: String, key: String): Integer = {
    try {
      s.trim.toInt
    } catch {
      case _: IllegalArgumentException =>
        throw new IllegalArgumentException(s"$key should be integer, but was $s")
    }
  }

  def toLong(s: String, key: String): Long = {
    try {
      s.trim.toLong
    } catch {
      case _: IllegalArgumentException =>
        throw new IllegalArgumentException(s"$key should be long, but was $s")
    }
  }

  def toDouble(s: String, key: String): Double = {
    try {
      s.trim.toDouble
    } catch {
      case _: IllegalArgumentException =>
        throw new IllegalArgumentException(s"$key should be integer, but was $s")
    }
  }

  def stringToSeq(str: String): Seq[String] = {
    // Here 'split' returns a mutable array, 'toList' will convert it into a immutable list
    str.split(",").map(_.trim()).filter(_.nonEmpty).toList
  }

  def stringToSeq[T](str: String, converter: String => T): Seq[T] = {
    stringToSeq(str).map(converter)
  }

  def seqToString[T](v: Seq[T], stringConverter: T => String): String = {
    v.map(stringConverter).mkString(",")
  }

  def byteFromString(str: String, unit: ByteUnit): Long = {
    val (input, multiplier) =
      if (str.nonEmpty && str.head == '-') {
        (str.substring(1), -1)
      } else {
        (str, 1)
      }
    multiplier * JavaUtils.byteStringAs(input, unit)
  }

  def makeConfAnchor(key: String, text: String = null): String = {
    val t = if (text != null) text else key
    // The anchor cannot be too long, so for now
    val a = key.replaceFirst("spark.rapids.", "")
    "<a name=\"" + s"$a" + "\"></a>" + t
  }

  def getSqlFunctionsForClass[T](exprClass: Class[T]): Option[Seq[String]] = {
    sqlFunctionsByClass.get(exprClass.getCanonicalName)
  }

  lazy val sqlFunctionsByClass: Map[String, Seq[String]] = {
    val functionsByClass = new HashMap[String, Seq[String]]
    FunctionRegistry.expressions.foreach { case (sqlFn, (expressionInfo, _)) =>
      val className = expressionInfo.getClassName
      val fnSeq = functionsByClass.getOrElse(className, Seq[String]())
      val fnCleaned = if (sqlFn != "|") {
        sqlFn
      } else {
        "\\|"
      }
      functionsByClass.update(className, fnSeq :+ s"`$fnCleaned`")
    }
    functionsByClass.toMap
  }
}

abstract class ConfEntry[T](val key: String, val converter: String => T,
    val doc: String, val isInternal: Boolean, val isStartUpOnly: Boolean) {

  def get(conf: Map[String, String]): T
  def get(conf: SQLConf): T
  def help(asTable: Boolean = false): Unit

  override def toString: String = key
}

class ConfEntryWithDefault[T](key: String, converter: String => T, doc: String,
    isInternal: Boolean, isStartupOnly: Boolean, val defaultValue: T)
  extends ConfEntry[T](key, converter, doc, isInternal, isStartupOnly) {

  override def get(conf: Map[String, String]): T = {
    conf.get(key).map(converter).getOrElse(defaultValue)
  }

  override def get(conf: SQLConf): T = {
    val tmp = conf.getConfString(key, null)
    if (tmp == null) {
      defaultValue
    } else {
      converter(tmp)
    }
  }

  override def help(asTable: Boolean = false): Unit = {
    if (!isInternal) {
      val startupOnlyStr = if (isStartupOnly) "Startup" else "Runtime"
      if (asTable) {
        import ConfHelper.makeConfAnchor
        println(s"${makeConfAnchor(key)}|$doc|$defaultValue|$startupOnlyStr")
      } else {
        println(s"$key:")
        println(s"\t$doc")
        println(s"\tdefault $defaultValue")
        println(s"\ttype $startupOnlyStr")
        println()
      }
    }
  }
}

class OptionalConfEntry[T](key: String, val rawConverter: String => T, doc: String,
    isInternal: Boolean, isStartupOnly: Boolean)
  extends ConfEntry[Option[T]](key, s => Some(rawConverter(s)), doc, isInternal, isStartupOnly) {

  override def get(conf: Map[String, String]): Option[T] = {
    conf.get(key).map(rawConverter)
  }

  override def get(conf: SQLConf): Option[T] = {
    val tmp = conf.getConfString(key, null)
    if (tmp == null) {
      None
    } else {
      Some(rawConverter(tmp))
    }
  }

  override def help(asTable: Boolean = false): Unit = {
    if (!isInternal) {
      val startupOnlyStr = if (isStartupOnly) "Startup" else "Runtime"
      if (asTable) {
        import ConfHelper.makeConfAnchor
        println(s"${makeConfAnchor(key)}|$doc|None|$startupOnlyStr")
      } else {
        println(s"$key:")
        println(s"\t$doc")
        println("\tNone")
        println(s"\ttype $startupOnlyStr")
        println()
      }
    }
  }
}

class TypedConfBuilder[T](
    val parent: ConfBuilder,
    val converter: String => T,
    val stringConverter: T => String) {

  def this(parent: ConfBuilder, converter: String => T) = {
    this(parent, converter, Option(_).map(_.toString).orNull)
  }

  /** Apply a transformation to the user-provided values of the config entry. */
  def transform(fn: T => T): TypedConfBuilder[T] = {
    new TypedConfBuilder(parent, s => fn(converter(s)), stringConverter)
  }

  /** Checks if the user-provided value for the config matches the validator. */
  def checkValue(validator: T => Boolean, errorMsg: String): TypedConfBuilder[T] = {
    transform { v =>
      if (!validator(v)) {
        throw new IllegalArgumentException(errorMsg)
      }
      v
    }
  }

  /** Check that user-provided values for the config match a pre-defined set. */
  def checkValues(validValues: Set[T]): TypedConfBuilder[T] = {
    transform { v =>
      if (!validValues.contains(v)) {
        throw new IllegalArgumentException(
          s"The value of ${parent.key} should be one of ${validValues.mkString(", ")}, but was $v")
      }
      v
    }
  }

  def createWithDefault(value: T): ConfEntryWithDefault[T] = {
    // 'converter' will check the validity of default 'value', if it's not valid,
    // then 'converter' will throw an exception
    val transformedValue = converter(stringConverter(value))
    val ret = new ConfEntryWithDefault[T](parent.key, converter,
      parent.doc, parent.isInternal, parent.isStartupOnly, transformedValue)
    parent.register(ret)
    ret
  }

  /** Turns the config entry into a sequence of values of the underlying type. */
  def toSequence: TypedConfBuilder[Seq[T]] = {
    new TypedConfBuilder(parent, ConfHelper.stringToSeq(_, converter),
      ConfHelper.seqToString(_, stringConverter))
  }

  def createOptional: OptionalConfEntry[T] = {
    val ret = new OptionalConfEntry[T](parent.key, converter,
      parent.doc, parent.isInternal, parent.isStartupOnly)
    parent.register(ret)
    ret
  }
}

class ConfBuilder(val key: String, val register: ConfEntry[_] => Unit) {

  import ConfHelper._

  var doc: String = null
  var isInternal: Boolean = false
  var isStartupOnly: Boolean = false

  def doc(data: String): ConfBuilder = {
    this.doc = data
    this
  }

  def internal(): ConfBuilder = {
    this.isInternal = true
    this
  }

  def startupOnly(): ConfBuilder = {
    this.isStartupOnly = true
    this
  }

  def booleanConf: TypedConfBuilder[Boolean] = {
    new TypedConfBuilder[Boolean](this, toBoolean(_, key))
  }

  def bytesConf(unit: ByteUnit): TypedConfBuilder[Long] = {
    new TypedConfBuilder[Long](this, byteFromString(_, unit))
  }

  def integerConf: TypedConfBuilder[Integer] = {
    new TypedConfBuilder[Integer](this, toInteger(_, key))
  }

  def longConf: TypedConfBuilder[Long] = {
    new TypedConfBuilder[Long](this, toLong(_, key))
  }

  def doubleConf: TypedConfBuilder[Double] = {
    new TypedConfBuilder(this, toDouble(_, key))
  }

  def stringConf: TypedConfBuilder[String] = {
    new TypedConfBuilder[String](this, identity[String])
  }
}

object RapidsReaderType extends Enumeration {
  type RapidsReaderType = Value
  val AUTO, COALESCING, MULTITHREADED, PERFILE = Value
}

object RapidsConf {
  val MULTITHREAD_READ_NUM_THREADS_DEFAULT = 20
  private val registeredConfs = new ListBuffer[ConfEntry[_]]()

  private def register(entry: ConfEntry[_]): Unit = {
    registeredConfs += entry
  }

  def conf(key: String): ConfBuilder = {
    new ConfBuilder(key, register)
  }

  // Resource Configuration

  val PINNED_POOL_SIZE = conf("spark.rapids.memory.pinnedPool.size")
    .doc("The size of the pinned memory pool in bytes unless otherwise specified. " +
      "Use 0 to disable the pool.")
    .startupOnly()
    .bytesConf(ByteUnit.BYTE)
    .createWithDefault(0)

  val PAGEABLE_POOL_SIZE = conf("spark.rapids.memory.host.pageablePool.size")
    .doc("The size of the pageable memory pool in bytes unless otherwise specified. " +
      "Use 0 to disable the pool.")
    .startupOnly()
    .bytesConf(ByteUnit.BYTE)
    .createWithDefault(ByteUnit.GiB.toBytes(1).toLong)

  val RMM_DEBUG = conf("spark.rapids.memory.gpu.debug")
    .doc("Provides a log of GPU memory allocations and frees. If set to " +
      "STDOUT or STDERR the logging will go there. Setting it to NONE disables logging. " +
      "All other values are reserved for possible future expansion and in the mean time will " +
      "disable logging.")
    .startupOnly()
    .stringConf
    .createWithDefault("NONE")

  val GPU_OOM_DUMP_DIR = conf("spark.rapids.memory.gpu.oomDumpDir")
    .doc("The path to a local directory where a heap dump will be created if the GPU " +
      "encounters an unrecoverable out-of-memory (OOM) error. The filename will be of the " +
      "form: \"gpu-oom-<pid>-<dumpId>.hprof\" where <pid> is the process ID, and " +
      "the dumpId is a sequence number to disambiguate multiple heap dumps " +
      "per process lifecycle")
    .startupOnly()
    .stringConf
    .createOptional

  val GPU_OOM_MAX_RETRIES =
    conf("spark.rapids.memory.gpu.oomMaxRetries")
      .doc("The number of times that an OOM will be re-attempted after the device store " +
        "can't spill anymore. In practice, we can use Cuda.deviceSynchronize to allow temporary " +
        "state in the allocator and in the various streams to catch up, in hopes we can satisfy " +
        "an allocation which was failing due to the interim state of memory.")
      .internal()
      .integerConf
      .createWithDefault(2)

  private val RMM_ALLOC_MAX_FRACTION_KEY = "spark.rapids.memory.gpu.maxAllocFraction"
  private val RMM_ALLOC_MIN_FRACTION_KEY = "spark.rapids.memory.gpu.minAllocFraction"
  private val RMM_ALLOC_RESERVE_KEY = "spark.rapids.memory.gpu.reserve"

  val RMM_ALLOC_FRACTION = conf("spark.rapids.memory.gpu.allocFraction")
    .doc("The fraction of available (free) GPU memory that should be allocated for pooled " +
      "memory. This must be less than or equal to the maximum limit configured via " +
      s"$RMM_ALLOC_MAX_FRACTION_KEY, and greater than or equal to the minimum limit configured " +
      s"via $RMM_ALLOC_MIN_FRACTION_KEY.")
    .startupOnly()
    .doubleConf
    .checkValue(v => v >= 0 && v <= 1, "The fraction value must be in [0, 1].")
    .createWithDefault(1)

  val RMM_EXACT_ALLOC = conf("spark.rapids.memory.gpu.allocSize")
      .doc("The exact size in byte that RMM should allocate. This is intended to only be " +
          "used for testing.")
      .internal() // If this becomes public we need to add in checks for the value when it is used.
      .bytesConf(ByteUnit.BYTE)
      .createOptional

  val RMM_ALLOC_MAX_FRACTION = conf(RMM_ALLOC_MAX_FRACTION_KEY)
    .doc("The fraction of total GPU memory that limits the maximum size of the RMM pool. " +
        s"The value must be greater than or equal to the setting for $RMM_ALLOC_FRACTION. " +
        "Note that this limit will be reduced by the reserve memory configured in " +
        s"$RMM_ALLOC_RESERVE_KEY.")
    .startupOnly()
    .doubleConf
    .checkValue(v => v >= 0 && v <= 1, "The fraction value must be in [0, 1].")
    .createWithDefault(1)

  val RMM_ALLOC_MIN_FRACTION = conf(RMM_ALLOC_MIN_FRACTION_KEY)
    .doc("The fraction of total GPU memory that limits the minimum size of the RMM pool. " +
      s"The value must be less than or equal to the setting for $RMM_ALLOC_FRACTION.")
    .startupOnly()
    .doubleConf
    .checkValue(v => v >= 0 && v <= 1, "The fraction value must be in [0, 1].")
    .createWithDefault(0.25)

  val RMM_ALLOC_RESERVE = conf(RMM_ALLOC_RESERVE_KEY)
      .doc("The amount of GPU memory that should remain unallocated by RMM and left for " +
          "system use such as memory needed for kernels and kernel launches.")
      .startupOnly()
      .bytesConf(ByteUnit.BYTE)
      .createWithDefault(ByteUnit.MiB.toBytes(640).toLong)

  val HOST_SPILL_STORAGE_SIZE = conf("spark.rapids.memory.host.spillStorageSize")
    .doc("Amount of off-heap host memory to use for buffering spilled GPU data before spilling " +
        "to local disk. Use -1 to set the amount to the combined size of pinned and pageable " +
        "memory pools.")
    .startupOnly()
    .bytesConf(ByteUnit.BYTE)
    .createWithDefault(-1)

  val UNSPILL = conf("spark.rapids.memory.gpu.unspill.enabled")
    .doc("When a spilled GPU buffer is needed again, should it be unspilled, or only copied " +
        "back into GPU memory temporarily. Unspilling may be useful for GPU buffers that are " +
        "needed frequently, for example, broadcast variables; however, it may also increase GPU " +
        "memory usage")
    .startupOnly()
    .booleanConf
    .createWithDefault(false)

  val GDS_SPILL = conf("spark.rapids.memory.gpu.direct.storage.spill.enabled")
    .doc("Should GPUDirect Storage (GDS) be used to spill GPU memory buffers directly to disk. " +
      "GDS must be enabled and the directory `spark.local.dir` must support GDS. This is an " +
      "experimental feature. For more information on GDS, see " +
      "https://docs.nvidia.com/gpudirect-storage/.")
    .startupOnly()
    .booleanConf
    .createWithDefault(false)

  val GDS_SPILL_BATCH_WRITE_BUFFER_SIZE =
    conf("spark.rapids.memory.gpu.direct.storage.spill.batchWriteBuffer.size")
    .doc("The size of the GPU memory buffer used to batch small buffers when spilling to GDS. " +
        "Note that this buffer is mapped to the PCI Base Address Register (BAR) space, which may " +
        "be very limited on some GPUs (e.g. the NVIDIA T4 only has 256 MiB), and it is also used " +
        "by UCX bounce buffers.")
    .startupOnly()
    .bytesConf(ByteUnit.BYTE)
    .createWithDefault(ByteUnit.MiB.toBytes(8).toLong)

  val POOLED_MEM = conf("spark.rapids.memory.gpu.pooling.enabled")
    .doc("Should RMM act as a pooling allocator for GPU memory, or should it just pass " +
      "through to CUDA memory allocation directly. DEPRECATED: please use " +
      "spark.rapids.memory.gpu.pool instead.")
    .startupOnly()
    .booleanConf
    .createWithDefault(true)

  val RMM_POOL = conf("spark.rapids.memory.gpu.pool")
    .doc("Select the RMM pooling allocator to use. Valid values are \"DEFAULT\", \"ARENA\", " +
      "\"ASYNC\", and \"NONE\". With \"DEFAULT\", the RMM pool allocator is used; with " +
      "\"ARENA\", the RMM arena allocator is used; with \"ASYNC\", the new CUDA stream-ordered " +
      "memory allocator in CUDA 11.2+ is used. If set to \"NONE\", pooling is disabled and RMM " +
      "just passes through to CUDA memory allocation directly.")
    .startupOnly()
    .stringConf
    .createWithDefault("ASYNC")

  val CONCURRENT_GPU_TASKS = conf("spark.rapids.sql.concurrentGpuTasks")
      .doc("Set the number of tasks that can execute concurrently per GPU. " +
          "Tasks may temporarily block when the number of concurrent tasks in the executor " +
          "exceeds this amount. Allowing too many concurrent tasks on the same GPU may lead to " +
          "GPU out of memory errors.")
      .startupOnly()
      .integerConf
      .createWithDefault(1)

  val SHUFFLE_SPILL_THREADS = conf("spark.rapids.sql.shuffle.spillThreads")
    .doc("Number of threads used to spill shuffle data to disk in the background.")
    .integerConf
    .createWithDefault(6)

  val GPU_BATCH_SIZE_BYTES = conf("spark.rapids.sql.batchSizeBytes")
    .doc("Set the target number of bytes for a GPU batch. Splits sizes for input data " +
      "is covered by separate configs. The maximum setting is 2 GB to avoid exceeding the " +
      "cudf row count limit of a column.")
    .bytesConf(ByteUnit.BYTE)
    .checkValue(v => v >= 0 && v <= Integer.MAX_VALUE,
      s"Batch size must be positive and not exceed ${Integer.MAX_VALUE} bytes.")
    .createWithDefault(Integer.MAX_VALUE)

  val MAX_READER_BATCH_SIZE_ROWS = conf("spark.rapids.sql.reader.batchSizeRows")
    .doc("Soft limit on the maximum number of rows the reader will read per batch. " +
      "The orc and parquet readers will read row groups until this limit is met or exceeded. " +
      "The limit is respected by the csv reader.")
    .integerConf
    .createWithDefault(Integer.MAX_VALUE)

  val CHUNKED_READER = conf("spark.rapids.sql.reader.chunked")
      .doc("Should we use a chunked reader where possible. A chunked reader will " +
          "take input data and potentially output multiple tables instead of a single table. " +
          "This reduces the maximum memory usage and can work around issues when there is really " +
          "high compression ratios in the data.")
      .internal()
      .booleanConf
      .createWithDefault(false)

  val MAX_READER_BATCH_SIZE_BYTES = conf("spark.rapids.sql.reader.batchSizeBytes")
    .doc("Soft limit on the maximum number of bytes the reader reads per batch. " +
      "The readers will read chunks of data until this limit is met or exceeded. " +
      "Note that the reader may estimate the number of bytes that will be used on the GPU " +
      "in some cases based on the schema and number of rows in each batch.")
    .bytesConf(ByteUnit.BYTE)
    .createWithDefault(Integer.MAX_VALUE)

  val DRIVER_TIMEZONE = conf("spark.rapids.driver.user.timezone")
    .doc("This config is used to inform the executor plugin about the driver's timezone " +
      "and is not intended to be set by the user.")
    .internal()
    .stringConf
    .createOptional

  // Internal Features

  val UVM_ENABLED = conf("spark.rapids.memory.uvm.enabled")
    .doc("UVM or universal memory can allow main host memory to act essentially as swap " +
      "for device(GPU) memory. This allows the GPU to process more data than fits in memory, but " +
      "can result in slower processing. This is an experimental feature.")
    .internal()
    .startupOnly()
    .booleanConf
    .createWithDefault(false)

  val EXPORT_COLUMNAR_RDD = conf("spark.rapids.sql.exportColumnarRdd")
    .doc("Spark has no simply way to export columnar RDD data.  This turns on special " +
      "processing/tagging that allows the RDD to be picked back apart into a Columnar RDD.")
    .internal()
    .booleanConf
    .createWithDefault(false)

  val SHUFFLED_HASH_JOIN_OPTIMIZE_SHUFFLE =
    conf("spark.rapids.sql.shuffledHashJoin.optimizeShuffle")
      .doc("Enable or disable an optimization where shuffled build side batches are kept " +
        "on the host while the first stream batch is loaded onto the GPU. The optimization " +
        "increases off-heap host memory usage to avoid holding onto the GPU semaphore while " +
        "waiting for stream side IO.")
      .internal()
      .booleanConf
      .createWithDefault(true)

  val STABLE_SORT = conf("spark.rapids.sql.stableSort.enabled")
      .doc("Enable or disable stable sorting. Apache Spark's sorting is typically a stable " +
          "sort, but sort stability cannot be guaranteed in distributed work loads because the " +
          "order in which upstream data arrives to a task is not guaranteed. Sort stability then " +
          "only matters when reading and sorting data from a file using a single task/partition. " +
          "Because of limitations in the plugin when you enable stable sorting all of the data " +
          "for a single task will be combined into a single batch before sorting. This currently " +
          "disables spilling from GPU memory if the data size is too large.")
      .booleanConf
      .createWithDefault(false)

  // METRICS

  val METRICS_LEVEL = conf("spark.rapids.sql.metrics.level")
      .doc("GPU plans can produce a lot more metrics than CPU plans do. In very large " +
          "queries this can sometimes result in going over the max result size limit for the " +
          "driver. Supported values include " +
          "DEBUG which will enable all metrics supported and typically only needs to be enabled " +
          "when debugging the plugin. " +
          "MODERATE which should output enough metrics to understand how long each part of the " +
          "query is taking and how much data is going to each part of the query. " +
          "ESSENTIAL which disables most metrics except those Apache Spark CPU plans will also " +
          "report or their equivalents.")
      .stringConf
      .transform(_.toUpperCase(java.util.Locale.ROOT))
      .checkValues(Set("DEBUG", "MODERATE", "ESSENTIAL"))
      .createWithDefault("MODERATE")

  // ENABLE/DISABLE PROCESSING

  val IMPROVED_TIMESTAMP_OPS =
    conf("spark.rapids.sql.improvedTimeOps.enabled")
      .doc("When set to true, some operators will avoid overflowing by converting epoch days " +
          "directly to seconds without first converting to microseconds")
      .booleanConf
      .createWithDefault(false)

  val SQL_ENABLED = conf("spark.rapids.sql.enabled")
    .doc("Enable (true) or disable (false) sql operations on the GPU")
    .booleanConf
    .createWithDefault(true)

  val SQL_MODE = conf("spark.rapids.sql.mode")
    .doc("Set the mode for the Rapids Accelerator. The supported modes are explainOnly and " +
         "executeOnGPU. This config can not be changed at runtime, you must restart the " +
         "application for it to take affect. The default mode is executeOnGPU, which means " +
         "the RAPIDS Accelerator plugin convert the Spark operations and execute them on the " +
         "GPU when possible. The explainOnly mode allows running queries on the CPU and the " +
         "RAPIDS Accelerator will evaluate the queries as if it was going to run on the GPU. " +
         "The explanations of what would have run on the GPU and why are output in log " +
         "messages. When using explainOnly mode, the default explain output is ALL, this can " +
         "be changed by setting spark.rapids.sql.explain. See that config for more details.")
    .startupOnly()
    .stringConf
    .transform(_.toLowerCase(java.util.Locale.ROOT))
    .checkValues(Set("explainonly", "executeongpu"))
    .createWithDefault("executeongpu")

  val UDF_COMPILER_ENABLED = conf("spark.rapids.sql.udfCompiler.enabled")
    .doc("When set to true, Scala UDFs will be considered for compilation as Catalyst expressions")
    .booleanConf
    .createWithDefault(false)

  val INCOMPATIBLE_OPS = conf("spark.rapids.sql.incompatibleOps.enabled")
    .doc("For operations that work, but are not 100% compatible with the Spark equivalent " +
      "set if they should be enabled by default or disabled by default.")
    .booleanConf
    .createWithDefault(true)

  val INCOMPATIBLE_DATE_FORMATS = conf("spark.rapids.sql.incompatibleDateFormats.enabled")
    .doc("When parsing strings as dates and timestamps in functions like unix_timestamp, some " +
         "formats are fully supported on the GPU and some are unsupported and will fall back to " +
         "the CPU.  Some formats behave differently on the GPU than the CPU.  Spark on the CPU " +
         "interprets date formats with unsupported trailing characters as nulls, while Spark on " +
         "the GPU will parse the date with invalid trailing characters. More detail can be found " +
         "at [parsing strings as dates or timestamps]" +
         "(compatibility.md#parsing-strings-as-dates-or-timestamps).")
      .booleanConf
      .createWithDefault(false)

  val IMPROVED_FLOAT_OPS = conf("spark.rapids.sql.improvedFloatOps.enabled")
    .doc("For some floating point operations spark uses one way to compute the value " +
      "and the underlying cudf implementation can use an improved algorithm. " +
      "In some cases this can result in cudf producing an answer when spark overflows.")
    .booleanConf
    .createWithDefault(true)

  val NEED_DECIMAL_OVERFLOW_GUARANTEES = conf("spark.rapids.sql.decimalOverflowGuarantees")
      .doc("FOR TESTING ONLY. DO NOT USE IN PRODUCTION. Please see the decimal section of " +
          "the compatibility documents for more information on this config.")
      .booleanConf
      .createWithDefault(true)

  val ENABLE_FLOAT_AGG = conf("spark.rapids.sql.variableFloatAgg.enabled")
    .doc("Spark assumes that all operations produce the exact same result each time. " +
      "This is not true for some floating point aggregations, which can produce slightly " +
      "different results on the GPU as the aggregation is done in parallel.  This can enable " +
      "those operations if you know the query is only computing it once.")
    .booleanConf
    .createWithDefault(true)

  val ENABLE_REPLACE_SORTMERGEJOIN = conf("spark.rapids.sql.replaceSortMergeJoin.enabled")
    .doc("Allow replacing sortMergeJoin with HashJoin")
    .booleanConf
    .createWithDefault(true)

  val ENABLE_HASH_OPTIMIZE_SORT = conf("spark.rapids.sql.hashOptimizeSort.enabled")
    .doc("Whether sorts should be inserted after some hashed operations to improve " +
      "output ordering. This can improve output file sizes when saving to columnar formats.")
    .booleanConf
    .createWithDefault(false)

  val ENABLE_CAST_FLOAT_TO_DECIMAL = conf("spark.rapids.sql.castFloatToDecimal.enabled")
    .doc("Casting from floating point types to decimal on the GPU returns results that have " +
      "tiny difference compared to results returned from CPU.")
    .booleanConf
    .createWithDefault(true)

  val ENABLE_CAST_FLOAT_TO_STRING = conf("spark.rapids.sql.castFloatToString.enabled")
    .doc("Casting from floating point types to string on the GPU returns results that have " +
      "a different precision than the default results of Spark.")
    .booleanConf
    .createWithDefault(true)

  val ENABLE_CAST_FLOAT_TO_INTEGRAL_TYPES =
    conf("spark.rapids.sql.castFloatToIntegralTypes.enabled")
      .doc("Casting from floating point types to integral types on the GPU supports a " +
          "slightly different range of values when using Spark 3.1.0 or later. Refer to the CAST " +
          "documentation for more details.")
      .booleanConf
      .createWithDefault(true)

  val ENABLE_CAST_DECIMAL_TO_FLOAT = conf("spark.rapids.sql.castDecimalToFloat.enabled")
      .doc("Casting from decimal to floating point types on the GPU returns results that have " +
          "tiny difference compared to results returned from CPU.")
      .booleanConf
      .createWithDefault(true)

  val ENABLE_CAST_STRING_TO_FLOAT = conf("spark.rapids.sql.castStringToFloat.enabled")
    .doc("When set to true, enables casting from strings to float types (float, double) " +
      "on the GPU. Currently hex values aren't supported on the GPU. Also note that casting from " +
      "string to float types on the GPU returns incorrect results when the string represents any " +
      "number \"1.7976931348623158E308\" <= x < \"1.7976931348623159E308\" " +
      "and \"-1.7976931348623158E308\" >= x > \"-1.7976931348623159E308\" in both these cases " +
      "the GPU returns Double.MaxValue while CPU returns \"+Infinity\" and \"-Infinity\" " +
      "respectively")
    .booleanConf
    .createWithDefault(true)

  val ENABLE_CAST_STRING_TO_TIMESTAMP = conf("spark.rapids.sql.castStringToTimestamp.enabled")
    .doc("When set to true, casting from string to timestamp is supported on the GPU. The GPU " +
      "only supports a subset of formats when casting strings to timestamps. Refer to the CAST " +
      "documentation for more details.")
    .booleanConf
    .createWithDefault(false)

  val HAS_EXTENDED_YEAR_VALUES = conf("spark.rapids.sql.hasExtendedYearValues")
      .doc("Spark 3.2.0+ extended parsing of years in dates and " +
          "timestamps to support the full range of possible values. Prior " +
          "to this it was limited to a positive 4 digit year. The Accelerator does not " +
          "support the extended range yet. This config indicates if your data includes " +
          "this extended range or not, or if you don't care about getting the correct " +
          "values on values with the extended range.")
      .booleanConf
      .createWithDefault(true)

  val ENABLE_CAST_DECIMAL_TO_STRING = conf("spark.rapids.sql.castDecimalToString.enabled")
      .doc("When set to true, casting from decimal to string is supported on the GPU. The GPU " +
        "does NOT produce exact same string as spark produces, but producing strings which are " +
        "semantically equal. For instance, given input BigDecimal(123, -2), the GPU produces " +
        "\"12300\", which spark produces \"1.23E+4\".")
      .booleanConf
      .createWithDefault(false)

  val ENABLE_INNER_JOIN = conf("spark.rapids.sql.join.inner.enabled")
      .doc("When set to true inner joins are enabled on the GPU")
      .booleanConf
      .createWithDefault(true)

  val ENABLE_CROSS_JOIN = conf("spark.rapids.sql.join.cross.enabled")
      .doc("When set to true cross joins are enabled on the GPU")
      .booleanConf
      .createWithDefault(true)

  val ENABLE_LEFT_OUTER_JOIN = conf("spark.rapids.sql.join.leftOuter.enabled")
      .doc("When set to true left outer joins are enabled on the GPU")
      .booleanConf
      .createWithDefault(true)

  val ENABLE_RIGHT_OUTER_JOIN = conf("spark.rapids.sql.join.rightOuter.enabled")
      .doc("When set to true right outer joins are enabled on the GPU")
      .booleanConf
      .createWithDefault(true)

  val ENABLE_FULL_OUTER_JOIN = conf("spark.rapids.sql.join.fullOuter.enabled")
      .doc("When set to true full outer joins are enabled on the GPU")
      .booleanConf
      .createWithDefault(true)

  val ENABLE_LEFT_SEMI_JOIN = conf("spark.rapids.sql.join.leftSemi.enabled")
      .doc("When set to true left semi joins are enabled on the GPU")
      .booleanConf
      .createWithDefault(true)

  val ENABLE_LEFT_ANTI_JOIN = conf("spark.rapids.sql.join.leftAnti.enabled")
      .doc("When set to true left anti joins are enabled on the GPU")
      .booleanConf
      .createWithDefault(true)

  val ENABLE_EXISTENCE_JOIN = conf("spark.rapids.sql.join.existence.enabled")
      .doc("When set to true existence joins are enabled on the GPU")
      .booleanConf
      .createWithDefault(true)

  val ENABLE_PROJECT_AST = conf("spark.rapids.sql.projectAstEnabled")
      .doc("Enable project operations to use cudf AST expressions when possible.")
      .internal()
      .booleanConf
      .createWithDefault(false)

  val ENABLE_TIERED_PROJECT = conf("spark.rapids.sql.tiered.project.enabled")
      .doc("Enable tiered projections.")
      .internal()
      .booleanConf
      .createWithDefault(true)

  // FILE FORMATS
  val MULTITHREAD_READ_NUM_THREADS = conf("spark.rapids.sql.multiThreadedRead.numThreads")
      .doc("The maximum number of threads on each executor to use for reading small " +
        "files in parallel. This can not be changed at runtime after the executor has " +
        "started. Used with COALESCING and MULTITHREADED readers, see " +
        "spark.rapids.sql.format.parquet.reader.type, " +
        "spark.rapids.sql.format.orc.reader.type, or " +
        "spark.rapids.sql.format.avro.reader.type for a discussion of reader types. " +
        "If it is not set explicitly and spark.executor.cores is set, it will be tried to " +
        "assign value of `max(MULTITHREAD_READ_NUM_THREADS_DEFAULT, spark.executor.cores)`, " +
        s"where MULTITHREAD_READ_NUM_THREADS_DEFAULT = $MULTITHREAD_READ_NUM_THREADS_DEFAULT" +
        ".")
      .startupOnly()
      .integerConf
      .checkValue(v => v > 0, "The thread count must be greater than zero.")
      .createWithDefault(MULTITHREAD_READ_NUM_THREADS_DEFAULT)

  val ENABLE_PARQUET = conf("spark.rapids.sql.format.parquet.enabled")
    .doc("When set to false disables all parquet input and output acceleration")
    .booleanConf
    .createWithDefault(true)

  val ENABLE_PARQUET_INT96_WRITE = conf("spark.rapids.sql.format.parquet.writer.int96.enabled")
    .doc("When set to false, disables accelerated parquet write if the " +
      "spark.sql.parquet.outputTimestampType is set to INT96")
    .booleanConf
    .createWithDefault(true)

  object ParquetFooterReaderType extends Enumeration {
    val JAVA, NATIVE, AUTO = Value
  }

  val PARQUET_READER_FOOTER_TYPE =
    conf("spark.rapids.sql.format.parquet.reader.footer.type")
      .doc("In some cases reading the footer of the file is very expensive. Typically this " +
          "happens when there are a large number of columns and relatively few " +
          "of them are being read on a large number of files. " +
          "This provides the ability to use a different path to parse and filter the footer. " +
          "AUTO is the default and decides which path to take using a heuristic. JAVA " +
          "follows closely with what Apache Spark does. NATIVE will parse and " +
          "filter the footer using C++.")
      .stringConf
      .transform(_.toUpperCase(java.util.Locale.ROOT))
      .checkValues(ParquetFooterReaderType.values.map(_.toString))
      .createWithDefault(ParquetFooterReaderType.AUTO.toString)

  // This is an experimental feature now. And eventually, should be enabled or disabled depending
  // on something that we don't know yet but would try to figure out.
  val ENABLE_CPU_BASED_UDF = conf("spark.rapids.sql.rowBasedUDF.enabled")
    .doc("When set to true, optimizes a row-based UDF in a GPU operation by transferring " +
      "only the data it needs between GPU and CPU inside a query operation, instead of falling " +
      "this operation back to CPU. This is an experimental feature, and this config might be " +
      "removed in the future.")
    .booleanConf
    .createWithDefault(false)

  val PARQUET_READER_TYPE = conf("spark.rapids.sql.format.parquet.reader.type")
    .doc("Sets the Parquet reader type. We support different types that are optimized for " +
      "different environments. The original Spark style reader can be selected by setting this " +
      "to PERFILE which individually reads and copies files to the GPU. Loading many small files " +
      "individually has high overhead, and using either COALESCING or MULTITHREADED is " +
      "recommended instead. The COALESCING reader is good when using a local file system where " +
      "the executors are on the same nodes or close to the nodes the data is being read on. " +
      "This reader coalesces all the files assigned to a task into a single host buffer before " +
      "sending it down to the GPU. It copies blocks from a single file into a host buffer in " +
      s"separate threads in parallel, see $MULTITHREAD_READ_NUM_THREADS. " +
      "MULTITHREADED is good for cloud environments where you are reading from a blobstore " +
      "that is totally separate and likely has a higher I/O read cost. Many times the cloud " +
      "environments also get better throughput when you have multiple readers in parallel. " +
      "This reader uses multiple threads to read each file in parallel and each file is sent " +
      "to the GPU separately. This allows the CPU to keep reading while GPU is also doing work. " +
      s"See $MULTITHREAD_READ_NUM_THREADS and " +
      "spark.rapids.sql.format.parquet.multiThreadedRead.maxNumFilesParallel to control " +
      "the number of threads and amount of memory used. " +
      "By default this is set to AUTO so we select the reader we think is best. This will " +
      "either be the COALESCING or the MULTITHREADED based on whether we think the file is " +
      "in the cloud. See spark.rapids.cloudSchemes.")
    .stringConf
    .transform(_.toUpperCase(java.util.Locale.ROOT))
    .checkValues(RapidsReaderType.values.map(_.toString))
    .createWithDefault(RapidsReaderType.AUTO.toString)

  /** List of schemes that are always considered cloud storage schemes */
  private lazy val DEFAULT_CLOUD_SCHEMES =
    Seq("abfs", "abfss", "dbfs", "gs", "s3", "s3a", "s3n", "wasbs")

  val CLOUD_SCHEMES = conf("spark.rapids.cloudSchemes")
    .doc("Comma separated list of additional URI schemes that are to be considered cloud based " +
      s"filesystems. Schemes already included: ${DEFAULT_CLOUD_SCHEMES.mkString(", ")}. Cloud " +
      "based stores generally would be total separate from the executors and likely have a " +
      "higher I/O read cost. Many times the cloud filesystems also get better throughput when " +
      "you have multiple readers in parallel. This is used with " +
      "spark.rapids.sql.format.parquet.reader.type")
    .stringConf
    .toSequence
    .createOptional

  val PARQUET_MULTITHREAD_READ_NUM_THREADS =
    conf("spark.rapids.sql.format.parquet.multiThreadedRead.numThreads")
      .doc("The maximum number of threads, on the executor, to use for reading small " +
        "Parquet files in parallel. This can not be changed at runtime after the executor has " +
        "started. Used with COALESCING and MULTITHREADED reader, see " +
        s"$PARQUET_READER_TYPE. DEPRECATED: use $MULTITHREAD_READ_NUM_THREADS")
      .startupOnly()
      .integerConf
      .createOptional

  val PARQUET_MULTITHREAD_READ_MAX_NUM_FILES_PARALLEL =
    conf("spark.rapids.sql.format.parquet.multiThreadedRead.maxNumFilesParallel")
      .doc("A limit on the maximum number of files per task processed in parallel on the CPU " +
        "side before the file is sent to the GPU. This affects the amount of host memory used " +
        "when reading the files in parallel. Used with MULTITHREADED reader, see " +
        s"$PARQUET_READER_TYPE.")
      .integerConf
      .checkValue(v => v > 0, "The maximum number of files must be greater than 0.")
      .createWithDefault(Integer.MAX_VALUE)

  val ENABLE_PARQUET_READ = conf("spark.rapids.sql.format.parquet.read.enabled")
    .doc("When set to false disables parquet input acceleration")
    .booleanConf
    .createWithDefault(true)

  val ENABLE_PARQUET_WRITE = conf("spark.rapids.sql.format.parquet.write.enabled")
    .doc("When set to false disables parquet output acceleration")
    .booleanConf
    .createWithDefault(true)

  val ENABLE_ORC = conf("spark.rapids.sql.format.orc.enabled")
    .doc("When set to false disables all orc input and output acceleration")
    .booleanConf
    .createWithDefault(true)

  val ENABLE_ORC_READ = conf("spark.rapids.sql.format.orc.read.enabled")
    .doc("When set to false disables orc input acceleration")
    .booleanConf
    .createWithDefault(true)

  val ENABLE_ORC_WRITE = conf("spark.rapids.sql.format.orc.write.enabled")
    .doc("When set to false disables orc output acceleration")
    .booleanConf
    .createWithDefault(true)

  val ENABLE_ORC_FLOAT_TYPES_TO_STRING =
    conf("spark.rapids.sql.format.orc.floatTypesToString.enable")
    .doc("When reading an ORC file, the source data schemas(schemas of ORC file) may differ " +
      "from the target schemas (schemas of the reader), we need to handle the castings from " +
      "source type to target type. Since float/double numbers in GPU have different precision " +
      "with CPU, when casting float/double to string, the result of GPU is different from " +
      "result of CPU spark. Its default value is `true` (this means the strings result will " +
      "differ from result of CPU). If it's set `false` explicitly and there exists casting " +
      "from float/double to string in the job, then such behavior will cause an exception, " +
      "and the job will fail.")
    .booleanConf
    .createWithDefault(true)

  val ORC_READER_TYPE = conf("spark.rapids.sql.format.orc.reader.type")
    .doc("Sets the ORC reader type. We support different types that are optimized for " +
      "different environments. The original Spark style reader can be selected by setting this " +
      "to PERFILE which individually reads and copies files to the GPU. Loading many small files " +
      "individually has high overhead, and using either COALESCING or MULTITHREADED is " +
      "recommended instead. The COALESCING reader is good when using a local file system where " +
      "the executors are on the same nodes or close to the nodes the data is being read on. " +
      "This reader coalesces all the files assigned to a task into a single host buffer before " +
      "sending it down to the GPU. It copies blocks from a single file into a host buffer in " +
      s"separate threads in parallel, see $MULTITHREAD_READ_NUM_THREADS. " +
      "MULTITHREADED is good for cloud environments where you are reading from a blobstore " +
      "that is totally separate and likely has a higher I/O read cost. Many times the cloud " +
      "environments also get better throughput when you have multiple readers in parallel. " +
      "This reader uses multiple threads to read each file in parallel and each file is sent " +
      "to the GPU separately. This allows the CPU to keep reading while GPU is also doing work. " +
      s"See $MULTITHREAD_READ_NUM_THREADS and " +
      "spark.rapids.sql.format.orc.multiThreadedRead.maxNumFilesParallel to control " +
      "the number of threads and amount of memory used. " +
      "By default this is set to AUTO so we select the reader we think is best. This will " +
      "either be the COALESCING or the MULTITHREADED based on whether we think the file is " +
      "in the cloud. See spark.rapids.cloudSchemes.")
    .stringConf
    .transform(_.toUpperCase(java.util.Locale.ROOT))
    .checkValues(RapidsReaderType.values.map(_.toString))
    .createWithDefault(RapidsReaderType.AUTO.toString)

  val ORC_MULTITHREAD_READ_NUM_THREADS =
    conf("spark.rapids.sql.format.orc.multiThreadedRead.numThreads")
      .doc("The maximum number of threads, on the executor, to use for reading small " +
        "ORC files in parallel. This can not be changed at runtime after the executor has " +
        "started. Used with MULTITHREADED reader, see " +
        s"$ORC_READER_TYPE. DEPRECATED: use $MULTITHREAD_READ_NUM_THREADS")
      .startupOnly()
      .integerConf
      .createOptional

  val ORC_MULTITHREAD_READ_MAX_NUM_FILES_PARALLEL =
    conf("spark.rapids.sql.format.orc.multiThreadedRead.maxNumFilesParallel")
      .doc("A limit on the maximum number of files per task processed in parallel on the CPU " +
        "side before the file is sent to the GPU. This affects the amount of host memory used " +
        "when reading the files in parallel. Used with MULTITHREADED reader, see " +
        s"$ORC_READER_TYPE.")
      .integerConf
      .checkValue(v => v > 0, "The maximum number of files must be greater than 0.")
      .createWithDefault(Integer.MAX_VALUE)

  val ENABLE_CSV = conf("spark.rapids.sql.format.csv.enabled")
    .doc("When set to false disables all csv input and output acceleration. " +
      "(only input is currently supported anyways)")
    .booleanConf
    .createWithDefault(true)

  val ENABLE_CSV_READ = conf("spark.rapids.sql.format.csv.read.enabled")
    .doc("When set to false disables csv input acceleration")
    .booleanConf
    .createWithDefault(true)

  val ENABLE_READ_CSV_FLOATS = conf("spark.rapids.sql.csv.read.float.enabled")
    .doc("CSV reading is not 100% compatible when reading floats.")
    .booleanConf
    .createWithDefault(true)

  val ENABLE_READ_CSV_DOUBLES = conf("spark.rapids.sql.csv.read.double.enabled")
    .doc("CSV reading is not 100% compatible when reading doubles.")
    .booleanConf
    .createWithDefault(true)

  val ENABLE_READ_CSV_DECIMALS = conf("spark.rapids.sql.csv.read.decimal.enabled")
    .doc("CSV reading is not 100% compatible when reading decimals.")
    .booleanConf
    .createWithDefault(false)

  val ENABLE_JSON = conf("spark.rapids.sql.format.json.enabled")
    .doc("When set to true enables all json input and output acceleration. " +
      "(only input is currently supported anyways)")
    .booleanConf
    .createWithDefault(false)

  val ENABLE_JSON_READ = conf("spark.rapids.sql.format.json.read.enabled")
    .doc("When set to true enables json input acceleration")
    .booleanConf
    .createWithDefault(false)

  val ENABLE_READ_JSON_FLOATS = conf("spark.rapids.sql.json.read.float.enabled")
    .doc("JSON reading is not 100% compatible when reading floats.")
    .booleanConf
    .createWithDefault(true)

  val ENABLE_READ_JSON_DOUBLES = conf("spark.rapids.sql.json.read.double.enabled")
    .doc("JSON reading is not 100% compatible when reading doubles.")
    .booleanConf
    .createWithDefault(true)

  val ENABLE_READ_JSON_DECIMALS = conf("spark.rapids.sql.json.read.decimal.enabled")
    .doc("JSON reading is not 100% compatible when reading decimals.")
    .booleanConf
    .createWithDefault(false)

  val ENABLE_AVRO = conf("spark.rapids.sql.format.avro.enabled")
    .doc("When set to true enables all avro input and output acceleration. " +
      "(only input is currently supported anyways)")
    .booleanConf
    .createWithDefault(false)

  val ENABLE_AVRO_READ = conf("spark.rapids.sql.format.avro.read.enabled")
    .doc("When set to true enables avro input acceleration")
    .booleanConf
    .createWithDefault(false)

  val AVRO_READER_TYPE = conf("spark.rapids.sql.format.avro.reader.type")
    .doc("Sets the Avro reader type. We support different types that are optimized for " +
      "different environments. The original Spark style reader can be selected by setting this " +
      "to PERFILE which individually reads and copies files to the GPU. Loading many small files " +
      "individually has high overhead, and using either COALESCING or MULTITHREADED is " +
      "recommended instead. The COALESCING reader is good when using a local file system where " +
      "the executors are on the same nodes or close to the nodes the data is being read on. " +
      "This reader coalesces all the files assigned to a task into a single host buffer before " +
      "sending it down to the GPU. It copies blocks from a single file into a host buffer in " +
      s"separate threads in parallel, see $MULTITHREAD_READ_NUM_THREADS. " +
      "MULTITHREADED is good for cloud environments where you are reading from a blobstore " +
      "that is totally separate and likely has a higher I/O read cost. Many times the cloud " +
      "environments also get better throughput when you have multiple readers in parallel. " +
      "This reader uses multiple threads to read each file in parallel and each file is sent " +
      "to the GPU separately. This allows the CPU to keep reading while GPU is also doing work. " +
      s"See $MULTITHREAD_READ_NUM_THREADS and " +
      "spark.rapids.sql.format.avro.multiThreadedRead.maxNumFilesParallel to control " +
      "the number of threads and amount of memory used. " +
      "By default this is set to AUTO so we select the reader we think is best. This will " +
      "either be the COALESCING or the MULTITHREADED based on whether we think the file is " +
      "in the cloud. See spark.rapids.cloudSchemes.")
    .stringConf
    .transform(_.toUpperCase(java.util.Locale.ROOT))
    .checkValues(RapidsReaderType.values.map(_.toString))
    .createWithDefault(RapidsReaderType.AUTO.toString)

  val AVRO_MULTITHREAD_READ_NUM_THREADS =
    conf("spark.rapids.sql.format.avro.multiThreadedRead.numThreads")
      .doc("The maximum number of threads, on one executor, to use for reading small " +
        "Avro files in parallel. This can not be changed at runtime after the executor has " +
        "started. Used with MULTITHREADED reader, see " +
        s"$AVRO_READER_TYPE. DEPRECATED: use $MULTITHREAD_READ_NUM_THREADS")
      .startupOnly()
      .integerConf
      .createOptional

  val AVRO_MULTITHREAD_READ_MAX_NUM_FILES_PARALLEL =
    conf("spark.rapids.sql.format.avro.multiThreadedRead.maxNumFilesParallel")
      .doc("A limit on the maximum number of files per task processed in parallel on the CPU " +
        "side before the file is sent to the GPU. This affects the amount of host memory used " +
        "when reading the files in parallel. Used with MULTITHREADED reader, see " +
        s"$AVRO_READER_TYPE.")
      .integerConf
      .checkValue(v => v > 0, "The maximum number of files must be greater than 0.")
      .createWithDefault(Integer.MAX_VALUE)

  val ENABLE_ICEBERG = conf("spark.rapids.sql.format.iceberg.enabled")
    .doc("When set to false disables all Iceberg acceleration")
    .booleanConf
    .createWithDefault(true)

  val ENABLE_ICEBERG_READ = conf("spark.rapids.sql.format.iceberg.read.enabled")
    .doc("When set to false disables Iceberg input acceleration")
    .booleanConf
    .createWithDefault(true)

  val ENABLE_HIVE_TEXT: ConfEntryWithDefault[Boolean] =
    conf("spark.rapids.sql.format.hive.text.enabled")
      .doc("When set to false disables Hive text table acceleration")
      .booleanConf
      .createWithDefault(false)

  val ENABLE_HIVE_TEXT_READ: ConfEntryWithDefault[Boolean] =
    conf("spark.rapids.sql.format.hive.text.read.enabled")
      .doc("When set to false disables Hive text table read acceleration")
      .booleanConf
      .createWithDefault(false)

  val ENABLE_RANGE_WINDOW_BYTES = conf("spark.rapids.sql.window.range.byte.enabled")
    .doc("When the order-by column of a range based window is byte type and " +
      "the range boundary calculated for a value has overflow, CPU and GPU will get " +
      "the different results. When set to false disables the range window acceleration for the " +
      "byte type order-by column")
    .booleanConf
    .createWithDefault(false)

  val ENABLE_RANGE_WINDOW_SHORT = conf("spark.rapids.sql.window.range.short.enabled")
    .doc("When the order-by column of a range based window is short type and " +
      "the range boundary calculated for a value has overflow, CPU and GPU will get " +
      "the different results. When set to false disables the range window acceleration for the " +
      "short type order-by column")
    .booleanConf
    .createWithDefault(false)

  val ENABLE_RANGE_WINDOW_INT = conf("spark.rapids.sql.window.range.int.enabled")
    .doc("When the order-by column of a range based window is int type and " +
      "the range boundary calculated for a value has overflow, CPU and GPU will get " +
      "the different results. When set to false disables the range window acceleration for the " +
      "int type order-by column")
    .booleanConf
    .createWithDefault(true)

  val ENABLE_RANGE_WINDOW_LONG = conf("spark.rapids.sql.window.range.long.enabled")
    .doc("When the order-by column of a range based window is long type and " +
      "the range boundary calculated for a value has overflow, CPU and GPU will get " +
      "the different results. When set to false disables the range window acceleration for the " +
      "long type order-by column")
    .booleanConf
    .createWithDefault(true)

  val ENABLE_RANGE_WINDOW_DECIMAL: ConfEntryWithDefault[Boolean] =
    conf("spark.rapids.sql.window.range.decimal.enabled")
    .doc("When set to false, this disables the range window acceleration for the " +
      "DECIMAL type order-by column")
    .booleanConf
    .createWithDefault(true)

  val ENABLE_REGEXP = conf("spark.rapids.sql.regexp.enabled")
    .doc("Specifies whether supported regular expressions will be evaluated on the GPU. " +
      "Unsupported expressions will fall back to CPU. However, there are some known edge cases " +
      "that will still execute on GPU and produce incorrect results and these are documented in " +
      "the compatibility guide. Setting this config to false will make all regular expressions " +
      "run on the CPU instead.")
    .booleanConf
    .createWithDefault(true)

  val REGEXP_MAX_STATE_MEMORY_BYTES = conf("spark.rapids.sql.regexp.maxStateMemoryBytes")
    .doc("Specifies the maximum memory on GPU to be used for regular expressions." +
      "The memory usage is an estimate based on an upper-bound approximation on the " +
      "complexity of the regular expression. Note that the actual memory usage may " +
      "still be higher than this estimate depending on the number of rows in the data" +
      "column and the input strings themselves. It is recommended to not set this to " +
      s"more than 3 times ${GPU_BATCH_SIZE_BYTES.key}")
    .bytesConf(ByteUnit.BYTE)
    .createWithDefault(Integer.MAX_VALUE)

  // INTERNAL TEST AND DEBUG CONFIGS

  val TEST_CONF = conf("spark.rapids.sql.test.enabled")
    .doc("Intended to be used by unit tests, if enabled all operations must run on the " +
      "GPU or an error happens.")
    .internal()
    .booleanConf
    .createWithDefault(false)

  val TEST_ALLOWED_NONGPU = conf("spark.rapids.sql.test.allowedNonGpu")
    .doc("Comma separate string of exec or expression class names that are allowed " +
      "to not be GPU accelerated for testing.")
    .internal()
    .stringConf
    .toSequence
    .createWithDefault(Nil)

  val TEST_VALIDATE_EXECS_ONGPU = conf("spark.rapids.sql.test.validateExecsInGpuPlan")
    .doc("Comma separate string of exec class names to validate they " +
      "are GPU accelerated. Used for testing.")
    .internal()
    .stringConf
    .toSequence
    .createWithDefault(Nil)

  val LOG_TRANSFORMATIONS = conf("spark.rapids.sql.debug.logTransformations")
    .doc("When enabled, all query transformations will be logged.")
    .internal()
    .booleanConf
    .createWithDefault(false)

  val PARQUET_DEBUG_DUMP_PREFIX = conf("spark.rapids.sql.parquet.debug.dumpPrefix")
    .doc("A path prefix where Parquet split file data is dumped for debugging.")
    .internal()
    .stringConf
    .createWithDefault(null)

  val ORC_DEBUG_DUMP_PREFIX = conf("spark.rapids.sql.orc.debug.dumpPrefix")
    .doc("A path prefix where ORC split file data is dumped for debugging.")
    .internal()
    .stringConf
    .createWithDefault(null)

  val AVRO_DEBUG_DUMP_PREFIX = conf("spark.rapids.sql.avro.debug.dumpPrefix")
    .doc("A path prefix where AVRO split file data is dumped for debugging.")
    .internal()
    .stringConf
    .createWithDefault(null)

  val HASH_AGG_REPLACE_MODE = conf("spark.rapids.sql.hashAgg.replaceMode")
    .doc("Only when hash aggregate exec has these modes (\"all\" by default): " +
      "\"all\" (try to replace all aggregates, default), " +
      "\"complete\" (exclusively replace complete aggregates), " +
      "\"partial\" (exclusively replace partial aggregates), " +
      "\"final\" (exclusively replace final aggregates)." +
      " These modes can be connected with &(AND) or |(OR) to form sophisticated patterns.")
    .internal()
    .stringConf
    .createWithDefault("all")

  val PARTIAL_MERGE_DISTINCT_ENABLED = conf("spark.rapids.sql.partialMerge.distinct.enabled")
    .doc("Enables aggregates that are in PartialMerge mode to run on the GPU if true")
    .internal()
    .booleanConf
    .createWithDefault(true)

  val SHUFFLE_MANAGER_ENABLED = conf("spark.rapids.shuffle.enabled")
    .doc("Enable or disable the RAPIDS Shuffle Manager at runtime. " +
      "The [RAPIDS Shuffle Manager](additional-functionality/rapids-shuffle.md) must " +
      "already be configured. When set to `false`, the built-in Spark shuffle will be used. ")
    .booleanConf
    .createWithDefault(true)

  object RapidsShuffleManagerMode extends Enumeration {
    val UCX, CACHE_ONLY, MULTITHREADED = Value
  }

  val SHUFFLE_MANAGER_MODE = conf("spark.rapids.shuffle.mode")
    .doc("RAPIDS Shuffle Manager mode. The default mode is " +
        "\"UCX\", which has to be installed in the system. Consider setting to \"CACHE_ONLY\" if " +
        "running with a single executor and UCX is not installed, for short-circuit cached " +
        "shuffle (for testing purposes). Set to \"MULTITHREADED\" for an experimental mode that " +
        "uses a thread pool to speed up shuffle writes without needing UCX. Note: Changing this " +
        "mode dynamically is not supported.")
    .startupOnly()
    .stringConf
    .checkValues(RapidsShuffleManagerMode.values.map(_.toString))
    .createWithDefault(RapidsShuffleManagerMode.UCX.toString)

  val SHUFFLE_TRANSPORT_EARLY_START = conf("spark.rapids.shuffle.transport.earlyStart")
    .doc("Enable early connection establishment for RAPIDS Shuffle")
    .startupOnly()
    .booleanConf
    .createWithDefault(true)

  val SHUFFLE_TRANSPORT_EARLY_START_HEARTBEAT_INTERVAL =
    conf("spark.rapids.shuffle.transport.earlyStart.heartbeatInterval")
      .doc("Shuffle early start heartbeat interval (milliseconds). " +
        "Executors will send a heartbeat RPC message to the driver at this interval")
      .startupOnly()
      .integerConf
      .createWithDefault(5000)

  val SHUFFLE_TRANSPORT_EARLY_START_HEARTBEAT_TIMEOUT =
    conf("spark.rapids.shuffle.transport.earlyStart.heartbeatTimeout")
      .doc(s"Shuffle early start heartbeat timeout (milliseconds). " +
        s"Executors that don't heartbeat within this timeout will be considered stale. " +
        s"This timeout must be higher than the value for " +
        s"${SHUFFLE_TRANSPORT_EARLY_START_HEARTBEAT_INTERVAL.key}")
      .startupOnly()
      .integerConf
      .createWithDefault(10000)

  val SHUFFLE_TRANSPORT_CLASS_NAME = conf("spark.rapids.shuffle.transport.class")
    .doc("The class of the specific RapidsShuffleTransport to use during the shuffle.")
    .internal()
    .startupOnly()
    .stringConf
    .createWithDefault("com.nvidia.spark.rapids.shuffle.ucx.UCXShuffleTransport")

  val SHUFFLE_TRANSPORT_MAX_RECEIVE_INFLIGHT_BYTES =
    conf("spark.rapids.shuffle.transport.maxReceiveInflightBytes")
      .doc("Maximum aggregate amount of bytes that be fetched at any given time from peers " +
        "during shuffle")
      .startupOnly()
      .bytesConf(ByteUnit.BYTE)
      .createWithDefault(1024 * 1024 * 1024)

  val SHUFFLE_UCX_ACTIVE_MESSAGES_FORCE_RNDV =
    conf("spark.rapids.shuffle.ucx.activeMessages.forceRndv")
      .doc("Set to true to force 'rndv' mode for all UCX Active Messages. " +
        "This should only be required with UCX 1.10.x. UCX 1.11.x deployments should " +
        "set to false.")
      .startupOnly()
      .booleanConf
      .createWithDefault(false)

  val SHUFFLE_UCX_USE_WAKEUP = conf("spark.rapids.shuffle.ucx.useWakeup")
    .doc("When set to true, use UCX's event-based progress (epoll) in order to wake up " +
      "the progress thread when needed, instead of a hot loop.")
    .startupOnly()
    .booleanConf
    .createWithDefault(true)

  val SHUFFLE_UCX_LISTENER_START_PORT = conf("spark.rapids.shuffle.ucx.listenerStartPort")
    .doc("Starting port to try to bind the UCX listener.")
    .internal()
    .startupOnly()
    .integerConf
    .createWithDefault(0)

  val SHUFFLE_UCX_MGMT_SERVER_HOST = conf("spark.rapids.shuffle.ucx.managementServerHost")
    .doc("The host to be used to start the management server")
    .startupOnly()
    .stringConf
    .createWithDefault(null)

  val SHUFFLE_UCX_MGMT_CONNECTION_TIMEOUT =
    conf("spark.rapids.shuffle.ucx.managementConnectionTimeout")
    .doc("The timeout for client connections to a remote peer")
    .internal()
    .startupOnly()
    .integerConf
    .createWithDefault(0)

  val SHUFFLE_UCX_BOUNCE_BUFFERS_SIZE = conf("spark.rapids.shuffle.ucx.bounceBuffers.size")
    .doc("The size of bounce buffer to use in bytes. Note that this size will be the same " +
      "for device and host memory")
    .internal()
    .startupOnly()
    .bytesConf(ByteUnit.BYTE)
    .createWithDefault(4 * 1024  * 1024)

  val SHUFFLE_UCX_BOUNCE_BUFFERS_DEVICE_COUNT =
    conf("spark.rapids.shuffle.ucx.bounceBuffers.device.count")
    .doc("The number of bounce buffers to pre-allocate from device memory")
    .internal()
    .startupOnly()
    .integerConf
    .createWithDefault(32)

  val SHUFFLE_UCX_BOUNCE_BUFFERS_HOST_COUNT =
    conf("spark.rapids.shuffle.ucx.bounceBuffers.host.count")
    .doc("The number of bounce buffers to pre-allocate from host memory")
    .internal()
    .startupOnly()
    .integerConf
    .createWithDefault(32)

  val SHUFFLE_MAX_CLIENT_THREADS = conf("spark.rapids.shuffle.maxClientThreads")
    .doc("The maximum number of threads that the shuffle client should be allowed to start")
    .internal()
    .startupOnly()
    .integerConf
    .createWithDefault(50)

  val SHUFFLE_MAX_CLIENT_TASKS = conf("spark.rapids.shuffle.maxClientTasks")
    .doc("The maximum number of tasks shuffle clients will queue before adding threads " +
      s"(up to spark.rapids.shuffle.maxClientThreads), or slowing down the transport")
    .internal()
    .startupOnly()
    .integerConf
    .createWithDefault(100)

  val SHUFFLE_CLIENT_THREAD_KEEPALIVE = conf("spark.rapids.shuffle.clientThreadKeepAlive")
    .doc("The number of seconds that the ThreadPoolExecutor will allow an idle client " +
      "shuffle thread to stay alive, before reclaiming.")
    .internal()
    .startupOnly()
    .integerConf
    .createWithDefault(30)

  val SHUFFLE_MAX_SERVER_TASKS = conf("spark.rapids.shuffle.maxServerTasks")
    .doc("The maximum number of tasks the shuffle server will queue up for its thread")
    .internal()
    .startupOnly()
    .integerConf
    .createWithDefault(1000)

  val SHUFFLE_MAX_METADATA_SIZE = conf("spark.rapids.shuffle.maxMetadataSize")
    .doc("The maximum size of a metadata message that the shuffle plugin will keep in its " +
      "direct message pool. ")
    .internal()
    .startupOnly()
    .bytesConf(ByteUnit.BYTE)
    .createWithDefault(500 * 1024)

  val SHUFFLE_COMPRESSION_CODEC = conf("spark.rapids.shuffle.compression.codec")
      .doc("The GPU codec used to compress shuffle data when using RAPIDS shuffle. " +
          "Supported codecs: lz4, copy, none")
      .internal()
      .startupOnly()
      .stringConf
      .createWithDefault("none")

  val SHUFFLE_COMPRESSION_LZ4_CHUNK_SIZE = conf("spark.rapids.shuffle.compression.lz4.chunkSize")
    .doc("A configurable chunk size to use when compressing with LZ4.")
    .internal()
    .startupOnly()
    .bytesConf(ByteUnit.BYTE)
    .createWithDefault(64 * 1024)

  val SHUFFLE_MULTITHREADED_MAX_BYTES_IN_FLIGHT =
    conf("spark.rapids.shuffle.multiThreaded.maxBytesInFlight")
      .doc("The size limit, in bytes, that the RAPIDS shuffle manager configured in " +
          "\"MULTITHREADED\" mode will allow to be deserialized concurrently per task. This is " +
        "also the maximum amount of memory that will be used per task. This should ideally be " +
        "at least the same size as the batch size so we don't have to wait to process a " +
        "single batch.")
      .startupOnly()
      .bytesConf(ByteUnit.BYTE)
      .createWithDefault(Integer.MAX_VALUE)

  val SHUFFLE_MULTITHREADED_WRITER_THREADS =
    conf("spark.rapids.shuffle.multiThreaded.writer.threads")
      .doc("The number of threads to use for writing shuffle blocks per executor in the " +
          "RAPIDS shuffle manager configured in \"MULTITHREADED\" mode. " +
          "There are two special values: " +
          "0 = feature is disabled, falls back to Spark built-in shuffle writer; " +
          "1 = our implementation of Spark's built-in shuffle writer with extra metrics.")
      .startupOnly()
      .integerConf
      .createWithDefault(20)

  val SHUFFLE_MULTITHREADED_READER_THREADS =
    conf("spark.rapids.shuffle.multiThreaded.reader.threads")
        .doc("The number of threads to use for reading shuffle blocks per executor in the " +
            "RAPIDS shuffle manager configured in \"MULTITHREADED\" mode. " +
            "There are two special values: " +
            "0 = feature is disabled, falls back to Spark built-in shuffle reader; " +
            "1 = our implementation of Spark's built-in shuffle reader with extra metrics.")
        .startupOnly()
        .integerConf
        .createWithDefault(20)

  // ALLUXIO CONFIGS

  val ALLUXIO_PATHS_REPLACE = conf("spark.rapids.alluxio.pathsToReplace")
    .doc("List of paths to be replaced with corresponding Alluxio scheme. " +
      "E.g. when configure is set to " +
      "\"s3://foo->alluxio://0.1.2.3:19998/foo,gs://bar->alluxio://0.1.2.3:19998/bar\", " +
      "it means: " +
      "\"s3://foo/a.csv\" will be replaced to \"alluxio://0.1.2.3:19998/foo/a.csv\" and " +
      "\"gs://bar/b.csv\" will be replaced to \"alluxio://0.1.2.3:19998/bar/b.csv\". " +
      "To use this config, you have to mount the buckets to Alluxio by yourself. " +
      "If you set this config, spark.rapids.alluxio.automount.enabled won't be valid.")
    .startupOnly()
    .stringConf
    .toSequence
    .createOptional

  val ALLUXIO_AUTOMOUNT_ENABLED = conf("spark.rapids.alluxio.automount.enabled")
    .doc("Enable the feature of auto mounting the cloud storage to Alluxio. " +
      "It requires the Alluxio master is the same node of Spark driver node. " +
      "When it's true, it requires an environment variable ALLUXIO_HOME be set properly. " +
      "The default value of ALLUXIO_HOME is \"/opt/alluxio-2.8.0\". " +
      "You can set it as an environment variable when running a spark-submit or " +
      "you can use spark.yarn.appMasterEnv.ALLUXIO_HOME to set it on Yarn. " +
      "The Alluxio master's host and port will be read from alluxio.master.hostname and " +
      "alluxio.master.rpc.port(default: 19998) from ALLUXIO_HOME/conf/alluxio-site.properties, " +
      "then replace a cloud path which matches spark.rapids.alluxio.bucket.regex like " +
      "\"s3://bar/b.csv\" to \"alluxio://0.1.2.3:19998/bar/b.csv\", " +
      "and the bucket \"s3://bar\" will be mounted to \"/bar\" in Alluxio automatically.")
    .booleanConf
    .createWithDefault(false)

  val ALLUXIO_BUCKET_REGEX = conf("spark.rapids.alluxio.bucket.regex")
    .doc("A regex to decide which bucket should be auto-mounted to Alluxio. " +
      "E.g. when setting as \"^s3://bucket.*\", " +
      "the bucket which starts with \"s3://bucket\" will be mounted to Alluxio " +
      "and the path \"s3://bucket-foo/a.csv\" will be replaced to " +
      "\"alluxio://0.1.2.3:19998/bucket-foo/a.csv\". " +
      "It's only valid when setting spark.rapids.alluxio.automount.enabled=true. " +
      "The default value matches all the buckets in \"s3://\" or \"s3a://\" scheme.")
    .stringConf
    .createWithDefault("^s3a{0,1}://.*")

  val ALLUXIO_USER = conf("spark.rapids.alluxio.user")
      .doc("Alluxio user is set on the Alluxio client, " +
          "which is used to mount or get information. " +
          "By default it should be the user that running the Alluxio processes. " +
          "The default value is ubuntu.")
      .stringConf
      .createWithDefault("ubuntu")

  val ALLUXIO_REPLACEMENT_ALGO = conf("spark.rapids.alluxio.replacement.algo")
    .doc("The algorithm used when replacing the UFS path with the Alluxio path. CONVERT_TIME " +
      "and TASK_TIME are the valid options. CONVERT_TIME indicates that we do it " +
      "when we convert it to a GPU file read, this has extra overhead of creating an entirely " +
      "new file index, which requires listing the files and getting all new file info from " +
      "Alluxio. TASK_TIME replaces the path as late as possible inside of the task. " +
      "By waiting and replacing it at task time, it just replaces " +
      "the path without fetching the file information again, this is faster " +
      "but doesn't update locality information if that has a bit impact on performance.")
    .stringConf
    .checkValues(Set("CONVERT_TIME", "TASK_TIME"))
    .createWithDefault("TASK_TIME")

  val ALLUXIO_LARGE_FILE_THRESHOLD = conf("spark.rapids.alluxio.large.file.threshold")
    .doc("The threshold is used to identify whether average size of files is large " +
      "when reading from S3. If reading large files from S3 and " +
      "the disks used by Alluxio are slow, " +
      "directly reading from S3 is better than reading caches from Alluxio, " +
      "because S3 network bandwidth is faster than local disk. " +
      "This improvement takes effect when spark.rapids.alluxio.slow.disk is enabled.")
    .bytesConf(ByteUnit.BYTE)
    .createWithDefault(64 * 1024 * 1024) // 64M

  val ALLUXIO_SLOW_DISK = conf("spark.rapids.alluxio.slow.disk")
    .doc("Indicates whether the disks used by Alluxio are slow. " +
      "If it's true and reading S3 large files, " +
      "Rapids Accelerator reads from S3 directly instead of reading from Alluxio caches. " +
      "Refer to spark.rapids.alluxio.large.file.threshold which defines a threshold that " +
      "identifying whether files are large. " +
      "Typically, it's slow disks if speed is less than 300M/second. " +
      "If using convert time spark.rapids.alluxio.replacement.algo, " +
      "this may not apply to all file types like Delta files")
    .booleanConf
    .createWithDefault(true)

  // USER FACING DEBUG CONFIGS

  val SHUFFLE_COMPRESSION_MAX_BATCH_MEMORY =
    conf("spark.rapids.shuffle.compression.maxBatchMemory")
      .internal()
      .bytesConf(ByteUnit.BYTE)
      .createWithDefault(1024 * 1024 * 1024)

  val EXPLAIN = conf("spark.rapids.sql.explain")
    .doc("Explain why some parts of a query were not placed on a GPU or not. Possible " +
      "values are ALL: print everything, NONE: print nothing, NOT_ON_GPU: print only parts of " +
      "a query that did not go on the GPU")
    .stringConf
    .createWithDefault("NOT_ON_GPU")

  val SHIMS_PROVIDER_OVERRIDE = conf("spark.rapids.shims-provider-override")
    .internal()
    .startupOnly()
    .doc("Overrides the automatic Spark shim detection logic and forces a specific shims " +
      "provider class to be used. Set to the fully qualified shims provider class to use. " +
      "If you are using a custom Spark version such as Spark 3.1.1.0 then this can be used to " +
      "specify the shims provider that matches the base Spark version of Spark 3.1.1, i.e.: " +
      "com.nvidia.spark.rapids.shims.spark311.SparkShimServiceProvider. If you modified Spark " +
      "then there is no guarantee the RAPIDS Accelerator will function properly." +
      "When tested in a combined jar with other Shims, it's expected that the provided " +
      "implementation follows the same convention as existing Spark shims. If its class" +
      " name has the form com.nvidia.spark.rapids.shims.<shimId>.YourSparkShimServiceProvider. " +
      "The last package name component, i.e., shimId, can be used in the combined jar as the root" +
      " directory /shimId for any incompatible classes. When tested in isolation, no special " +
      "jar root is required"
    )
    .stringConf
    .createOptional

  val CUDF_VERSION_OVERRIDE = conf("spark.rapids.cudfVersionOverride")
    .internal()
    .startupOnly()
    .doc("Overrides the cudf version compatibility check between cudf jar and RAPIDS Accelerator " +
      "jar. If you are sure that the cudf jar which is mentioned in the classpath is compatible " +
      "with the RAPIDS Accelerator version, then set this to true.")
    .booleanConf
    .createWithDefault(false)

  val ALLOW_DISABLE_ENTIRE_PLAN = conf("spark.rapids.allowDisableEntirePlan")
    .internal()
    .doc("The plugin has the ability to detect possibe incompatibility with some specific " +
      "queries and cluster configurations. In those cases the plugin will disable GPU support " +
      "for the entire query. Set this to false if you want to override that behavior, but use " +
      "with caution.")
    .booleanConf
    .createWithDefault(true)

  val OPTIMIZER_ENABLED = conf("spark.rapids.sql.optimizer.enabled")
      .internal()
      .doc("Enable cost-based optimizer that will attempt to avoid " +
          "transitions to GPU for operations that will not result in improved performance " +
          "over CPU")
      .booleanConf
      .createWithDefault(false)

  val OPTIMIZER_EXPLAIN = conf("spark.rapids.sql.optimizer.explain")
      .internal()
      .doc("Explain why some parts of a query were not placed on a GPU due to " +
          "optimization rules. Possible values are ALL: print everything, NONE: print nothing")
      .stringConf
      .createWithDefault("NONE")

  val OPTIMIZER_DEFAULT_ROW_COUNT = conf("spark.rapids.sql.optimizer.defaultRowCount")
    .internal()
    .doc("The cost-based optimizer uses estimated row counts to calculate costs and sometimes " +
      "there is no row count available so we need a default assumption to use in this case")
    .longConf
    .createWithDefault(1000000)

  val OPTIMIZER_CLASS_NAME = conf("spark.rapids.sql.optimizer.className")
    .internal()
    .doc("Optimizer implementation class name. The class must implement the " +
      "com.nvidia.spark.rapids.Optimizer trait")
    .stringConf
    .createWithDefault("com.nvidia.spark.rapids.CostBasedOptimizer")

  val OPTIMIZER_DEFAULT_CPU_OPERATOR_COST = conf("spark.rapids.sql.optimizer.cpu.exec.default")
    .internal()
    .doc("Default per-row CPU cost of executing an operator, in seconds")
    .doubleConf
    .createWithDefault(0.0002)

  val OPTIMIZER_DEFAULT_CPU_EXPRESSION_COST = conf("spark.rapids.sql.optimizer.cpu.expr.default")
    .internal()
    .doc("Default per-row CPU cost of evaluating an expression, in seconds")
    .doubleConf
    .createWithDefault(0.0)

  val OPTIMIZER_DEFAULT_GPU_OPERATOR_COST = conf("spark.rapids.sql.optimizer.gpu.exec.default")
      .internal()
      .doc("Default per-row GPU cost of executing an operator, in seconds")
      .doubleConf
      .createWithDefault(0.0001)

  val OPTIMIZER_DEFAULT_GPU_EXPRESSION_COST = conf("spark.rapids.sql.optimizer.gpu.expr.default")
      .internal()
      .doc("Default per-row GPU cost of evaluating an expression, in seconds")
      .doubleConf
      .createWithDefault(0.0)

  val OPTIMIZER_CPU_READ_SPEED = conf(
    "spark.rapids.sql.optimizer.cpuReadSpeed")
      .internal()
      .doc("Speed of reading data from CPU memory in GB/s")
      .doubleConf
      .createWithDefault(30.0)

  val OPTIMIZER_CPU_WRITE_SPEED = conf(
    "spark.rapids.sql.optimizer.cpuWriteSpeed")
    .internal()
    .doc("Speed of writing data to CPU memory in GB/s")
    .doubleConf
    .createWithDefault(30.0)

  val OPTIMIZER_GPU_READ_SPEED = conf(
    "spark.rapids.sql.optimizer.gpuReadSpeed")
    .internal()
    .doc("Speed of reading data from GPU memory in GB/s")
    .doubleConf
    .createWithDefault(320.0)

  val OPTIMIZER_GPU_WRITE_SPEED = conf(
    "spark.rapids.sql.optimizer.gpuWriteSpeed")
    .internal()
    .doc("Speed of writing data to GPU memory in GB/s")
    .doubleConf
    .createWithDefault(320.0)

  val USE_ARROW_OPT = conf("spark.rapids.arrowCopyOptimizationEnabled")
    .doc("Option to turn off using the optimized Arrow copy code when reading from " +
      "ArrowColumnVector in HostColumnarToGpu. Left as internal as user shouldn't " +
      "have to turn it off, but its convenient for testing.")
    .internal()
    .booleanConf
    .createWithDefault(true)

  val SPARK_GPU_RESOURCE_NAME = conf("spark.rapids.gpu.resourceName")
    .doc("The name of the Spark resource that represents a GPU that you want the plugin to use " +
      "if using custom resources with Spark.")
    .startupOnly()
    .stringConf
    .createWithDefault("gpu")

  val SUPPRESS_PLANNING_FAILURE = conf("spark.rapids.sql.suppressPlanningFailure")
    .doc("Option to fallback an individual query to CPU if an unexpected condition prevents the " +
      "query plan from being converted to a GPU-enabled one. Note this is different from " +
      "a normal CPU fallback for a yet-to-be-supported Spark SQL feature. If this happens " +
      "the error should be reported and investigated as a GitHub issue.")
    .booleanConf
    .createWithDefault(value = false)

  val ENABLE_FAST_SAMPLE = conf("spark.rapids.sql.fast.sample")
    .doc("Option to turn on fast sample. If enable it is inconsistent with CPU sample " +
      "because of GPU sample algorithm is inconsistent with CPU.")
    .booleanConf
    .createWithDefault(value = false)

  val DETECT_DELTA_LOG_QUERIES = conf("spark.rapids.sql.detectDeltaLogQueries")
    .doc("Queries against Delta Lake _delta_log JSON files are not efficient on the GPU. When " +
      "this option is enabled, the plugin will attempt to detect these queries and fall back " +
      "to the CPU.")
    .booleanConf
    .createWithDefault(value = true)

  val DETECT_DELTA_CHECKPOINT_QUERIES = conf("spark.rapids.sql.detectDeltaCheckpointQueries")
    .doc("Queries against Delta Lake _delta_log checkpoint Parquet files are not efficient on " +
      "the GPU. When this option is enabled, the plugin will attempt to detect these queries " +
      "and fall back to the CPU.")
    .booleanConf
    .createWithDefault(value = true)

  val NUM_FILES_FILTER_PARALLEL = conf("spark.rapids.sql.coalescing.reader.numFilterParallel")
    .doc("This controls the number of files the coalescing reader will run " +
      "in each thread when it filters blocks for reading. If this value is greater than zero " +
      "the files will be filtered in a multithreaded manner where each thread filters " +
      "the number of files set by this config. If this is set to zero the files are " +
      "filtered serially. This uses the same thread pool as the multithreaded reader, " +
      s"see $MULTITHREAD_READ_NUM_THREADS. Note that filtering multithreaded " +
      "is useful with Alluxio.")
    .integerConf
    .createWithDefault(value = 0)

  val CONCURRENT_WRITER_PARTITION_FLUSH_SIZE =
    conf("spark.rapids.sql.concurrentWriterPartitionFlushSize")
        .doc("The flush size of the concurrent writer cache in bytes for each partition. " +
            "If specified spark.sql.maxConcurrentOutputFileWriters, use concurrent writer to " +
            "write data. Concurrent writer first caches data for each partition and begins to " +
            "flush the data if it finds one partition with a size that is greater than or equal " +
            "to this config. The default value is 0, which will try to select a size based off " +
            "of file type specific configs. E.g.: It uses `write.parquet.row-group-size-bytes` " +
            "config for Parquet type and `orc.stripe.size` config for Orc type. " +
            "If the value is greater than 0, will use this positive value." +
            "Max value may get better performance but not always, because concurrent writer uses " +
            "spillable cache and big value may cause more IO swaps.")
        .bytesConf(ByteUnit.BYTE)
        .createWithDefault(0L)

  private def printSectionHeader(category: String): Unit =
    println(s"\n### $category")

  private def printToggleHeader(category: String): Unit = {
    printSectionHeader(category)
    println("Name | Description | Default Value | Notes")
    println("-----|-------------|---------------|------------------")
  }

  private def printToggleHeaderWithSqlFunction(category: String): Unit = {
    printSectionHeader(category)
    println("Name | SQL Function(s) | Description | Default Value | Notes")
    println("-----|-----------------|-------------|---------------|------")
  }

  def help(asTable: Boolean = false): Unit = {
    if (asTable) {
      println("---")
      println("layout: page")
      println("title: Configuration")
      println("nav_order: 4")
      println("---")
      println(s"<!-- Generated by RapidsConf.help. DO NOT EDIT! -->")
      // scalastyle:off line.size.limit
      println("""# RAPIDS Accelerator for Apache Spark Configuration
        |The following is the list of options that `rapids-plugin-4-spark` supports.
        |
        |On startup use: `--conf [conf key]=[conf value]`. For example:
        |
        |```
<<<<<<< HEAD
        |$SPARK_HOME/bin/spark-shell --jars rapids-4-spark_2.12-22.10.0-cuda11.jar \
=======
        |$SPARK_HOME/bin/spark-shell --jars rapids-4-spark_2.12-22.12.0-SNAPSHOT-cuda11.jar \
>>>>>>> 3ecba1ab
        |--conf spark.plugins=com.nvidia.spark.SQLPlugin \
        |--conf spark.rapids.sql.concurrentGpuTasks=2
        |```
        |
        |At runtime use: `spark.conf.set("[conf key]", [conf value])`. For example:
        |
        |```
        |scala> spark.conf.set("spark.rapids.sql.concurrentGpuTasks", 2)
        |```
        |
        | All configs can be set on startup, but some configs, especially for shuffle, will not
        | work if they are set at runtime. Please check the column of "Applicable at" to see
        | when the config can be set. "Startup" means only valid on startup, "Runtime" means
        | valid on both startup and runtime.
        |""".stripMargin)
      // scalastyle:on line.size.limit

      println("\n## General Configuration\n")
      println("Name | Description | Default Value | Applicable at")
      println("-----|-------------|--------------|--------------")
    } else {
      println("Rapids Configs:")
    }
    registeredConfs.sortBy(_.key).foreach(_.help(asTable))
    if (asTable) {
      println("")
      // scalastyle:off line.size.limit
      println("""## Supported GPU Operators and Fine Tuning
        |_The RAPIDS Accelerator for Apache Spark_ can be configured to enable or disable specific
        |GPU accelerated expressions.  Enabled expressions are candidates for GPU execution. If the
        |expression is configured as disabled, the accelerator plugin will not attempt replacement,
        |and it will run on the CPU.
        |
        |Please leverage the [`spark.rapids.sql.explain`](#sql.explain) setting to get
        |feedback from the plugin as to why parts of a query may not be executing on the GPU.
        |
        |**NOTE:** Setting
        |[`spark.rapids.sql.incompatibleOps.enabled=true`](#sql.incompatibleOps.enabled)
        |will enable all the settings in the table below which are not enabled by default due to
        |incompatibilities.""".stripMargin)
      // scalastyle:on line.size.limit

      printToggleHeaderWithSqlFunction("Expressions\n")
    }
    GpuOverrides.expressions.values.toSeq.sortBy(_.tag.toString).foreach { rule =>
      val sqlFunctions =
        ConfHelper.getSqlFunctionsForClass(rule.tag.runtimeClass).map(_.mkString(", "))

      // this is only for formatting, this is done to ensure the table has a column for a
      // row where there isn't a SQL function
      rule.confHelp(asTable, Some(sqlFunctions.getOrElse(" ")))
    }
    if (asTable) {
      printToggleHeader("Execution\n")
    }
    GpuOverrides.execs.values.toSeq.sortBy(_.tag.toString).foreach(_.confHelp(asTable))
    // scans not supported in Spark 2.x
    // if (asTable) {
    //   printToggleHeader("Scans\n")
    // }
    // GpuOverrides.scans.values.toSeq.sortBy(_.tag.toString).foreach(_.confHelp(asTable))
    if (asTable) {
      printToggleHeader("Partitioning\n")
    }
    GpuOverrides.parts.values.toSeq.sortBy(_.tag.toString).foreach(_.confHelp(asTable))
  }
  def main(args: Array[String]): Unit = {
    // Include the configs in PythonConfEntries
    // com.nvidia.spark.rapids.python.PythonConfEntries.init()
    val out = new FileOutputStream(new File(args(0)))
    Console.withOut(out) {
      Console.withErr(out) {
        RapidsConf.help(true)
      }
    }
  }
}

class RapidsConf(conf: Map[String, String]) extends Logging {

  import ConfHelper._
  import RapidsConf._

  def this(sqlConf: SQLConf) = {
    this(sqlConf.getAllConfs)
  }

  def this(sparkConf: SparkConf) = {
    this(Map(sparkConf.getAll: _*))
  }

  def get[T](entry: ConfEntry[T]): T = {
    entry.get(conf)
  }

  lazy val rapidsConfMap: util.Map[String, String] = conf.filterKeys(
    _.startsWith("spark.rapids.")).asJava

  lazy val metricsLevel: String = get(METRICS_LEVEL)

  lazy val isSqlEnabled: Boolean = get(SQL_ENABLED)

  lazy val isSqlExecuteOnGPU: Boolean = get(SQL_MODE).equals("executeongpu")

  lazy val isSqlExplainOnlyEnabled: Boolean = get(SQL_MODE).equals("explainonly")

  lazy val isUdfCompilerEnabled: Boolean = get(UDF_COMPILER_ENABLED)

  lazy val exportColumnarRdd: Boolean = get(EXPORT_COLUMNAR_RDD)

  lazy val shuffledHashJoinOptimizeShuffle: Boolean = get(SHUFFLED_HASH_JOIN_OPTIMIZE_SHUFFLE)

  lazy val stableSort: Boolean = get(STABLE_SORT)

  lazy val isIncompatEnabled: Boolean = get(INCOMPATIBLE_OPS)

  lazy val incompatDateFormats: Boolean = get(INCOMPATIBLE_DATE_FORMATS)

  lazy val includeImprovedFloat: Boolean = get(IMPROVED_FLOAT_OPS)

  lazy val pinnedPoolSize: Long = get(PINNED_POOL_SIZE)

  lazy val pageablePoolSize: Long = get(PAGEABLE_POOL_SIZE)

  lazy val concurrentGpuTasks: Int = get(CONCURRENT_GPU_TASKS)

  lazy val isTestEnabled: Boolean = get(TEST_CONF)

  lazy val testingAllowedNonGpu: Seq[String] = get(TEST_ALLOWED_NONGPU)

  lazy val validateExecsInGpuPlan: Seq[String] = get(TEST_VALIDATE_EXECS_ONGPU)

  lazy val logQueryTransformations: Boolean = get(LOG_TRANSFORMATIONS)

  lazy val rmmDebugLocation: String = get(RMM_DEBUG)

  lazy val gpuOomDumpDir: Option[String] = get(GPU_OOM_DUMP_DIR)

  lazy val gpuOomMaxRetries: Int = get(GPU_OOM_MAX_RETRIES)

  lazy val isUvmEnabled: Boolean = get(UVM_ENABLED)

  lazy val isPooledMemEnabled: Boolean = get(POOLED_MEM)

  lazy val rmmPool: String = {
    var pool = get(RMM_POOL)
    // Spark 2.x doesn't have access to Cuda in CUDF so just allow
    /*
    if ("ASYNC".equalsIgnoreCase(pool)) {
      val driverVersion = Cuda.getDriverVersion
      val runtimeVersion = Cuda.getRuntimeVersion
      var fallbackMessage: Option[String] = None
      if (runtimeVersion < 11020 || driverVersion < 11020) {
        fallbackMessage = Some("CUDA runtime/driver does not support the ASYNC allocator")
      } else if (driverVersion < 11050) {
        fallbackMessage = Some("CUDA drivers before 11.5 have known incompatibilities with " +
          "the ASYNC allocator")
      }
      if (fallbackMessage.isDefined) {
        logWarning(s"${fallbackMessage.get}, falling back to ARENA")
        pool = "ARENA"
      }
    }
    */
    pool
  }

  lazy val rmmExactAlloc: Option[Long] = get(RMM_EXACT_ALLOC)

  lazy val rmmAllocFraction: Double = get(RMM_ALLOC_FRACTION)

  lazy val rmmAllocMaxFraction: Double = get(RMM_ALLOC_MAX_FRACTION)

  lazy val rmmAllocMinFraction: Double = get(RMM_ALLOC_MIN_FRACTION)

  lazy val rmmAllocReserve: Long = get(RMM_ALLOC_RESERVE)

  lazy val hostSpillStorageSize: Long = get(HOST_SPILL_STORAGE_SIZE)

  lazy val isUnspillEnabled: Boolean = get(UNSPILL)

  lazy val isGdsSpillEnabled: Boolean = get(GDS_SPILL)

  lazy val gdsSpillBatchWriteBufferSize: Long = get(GDS_SPILL_BATCH_WRITE_BUFFER_SIZE)

  lazy val needDecimalGuarantees: Boolean = get(NEED_DECIMAL_OVERFLOW_GUARANTEES)

  lazy val gpuTargetBatchSizeBytes: Long = get(GPU_BATCH_SIZE_BYTES)

  lazy val isFloatAggEnabled: Boolean = get(ENABLE_FLOAT_AGG)

  lazy val explain: String = get(EXPLAIN)

  lazy val shouldExplain: Boolean = !explain.equalsIgnoreCase("NONE")

  lazy val shouldExplainAll: Boolean = explain.equalsIgnoreCase("ALL")

  lazy val isImprovedTimestampOpsEnabled: Boolean = get(IMPROVED_TIMESTAMP_OPS)

  lazy val chunkedReaderEnabled: Boolean = get(CHUNKED_READER)

  lazy val maxReadBatchSizeRows: Int = get(MAX_READER_BATCH_SIZE_ROWS)

  lazy val maxReadBatchSizeBytes: Long = get(MAX_READER_BATCH_SIZE_BYTES)

  lazy val parquetDebugDumpPrefix: String = get(PARQUET_DEBUG_DUMP_PREFIX)

  lazy val orcDebugDumpPrefix: String = get(ORC_DEBUG_DUMP_PREFIX)

  lazy val avroDebugDumpPrefix: String = get(AVRO_DEBUG_DUMP_PREFIX)

  lazy val hashAggReplaceMode: String = get(HASH_AGG_REPLACE_MODE)

  lazy val partialMergeDistinctEnabled: Boolean = get(PARTIAL_MERGE_DISTINCT_ENABLED)

  lazy val enableReplaceSortMergeJoin: Boolean = get(ENABLE_REPLACE_SORTMERGEJOIN)

  lazy val enableHashOptimizeSort: Boolean = get(ENABLE_HASH_OPTIMIZE_SORT)

  lazy val areInnerJoinsEnabled: Boolean = get(ENABLE_INNER_JOIN)

  lazy val areCrossJoinsEnabled: Boolean = get(ENABLE_CROSS_JOIN)

  lazy val areLeftOuterJoinsEnabled: Boolean = get(ENABLE_LEFT_OUTER_JOIN)

  lazy val areRightOuterJoinsEnabled: Boolean = get(ENABLE_RIGHT_OUTER_JOIN)

  lazy val areFullOuterJoinsEnabled: Boolean = get(ENABLE_FULL_OUTER_JOIN)

  lazy val areLeftSemiJoinsEnabled: Boolean = get(ENABLE_LEFT_SEMI_JOIN)

  lazy val areLeftAntiJoinsEnabled: Boolean = get(ENABLE_LEFT_ANTI_JOIN)

  lazy val areExistenceJoinsEnabled: Boolean = get(ENABLE_EXISTENCE_JOIN)

  lazy val isCastDecimalToFloatEnabled: Boolean = get(ENABLE_CAST_DECIMAL_TO_FLOAT)

  lazy val isCastFloatToDecimalEnabled: Boolean = get(ENABLE_CAST_FLOAT_TO_DECIMAL)

  lazy val isCastFloatToStringEnabled: Boolean = get(ENABLE_CAST_FLOAT_TO_STRING)

  lazy val isCastStringToTimestampEnabled: Boolean = get(ENABLE_CAST_STRING_TO_TIMESTAMP)

  lazy val hasExtendedYearValues: Boolean = get(HAS_EXTENDED_YEAR_VALUES)

  lazy val isCastStringToFloatEnabled: Boolean = get(ENABLE_CAST_STRING_TO_FLOAT)

  lazy val isCastFloatToIntegralTypesEnabled: Boolean = get(ENABLE_CAST_FLOAT_TO_INTEGRAL_TYPES)

  lazy val isCastDecimalToStringEnabled: Boolean = get(ENABLE_CAST_DECIMAL_TO_STRING)

  lazy val isProjectAstEnabled: Boolean = get(ENABLE_PROJECT_AST)

  lazy val isTieredProjectEnabled: Boolean = get(ENABLE_TIERED_PROJECT)

  lazy val multiThreadReadNumThreads: Int = {
    // Use the largest value set among all the options.
    val deprecatedConfs = Seq(
      PARQUET_MULTITHREAD_READ_NUM_THREADS,
      ORC_MULTITHREAD_READ_NUM_THREADS,
      AVRO_MULTITHREAD_READ_NUM_THREADS)
    val values = get(MULTITHREAD_READ_NUM_THREADS) +: deprecatedConfs.flatMap { deprecatedConf =>
      val confValue = get(deprecatedConf)
      confValue.foreach { _ =>
        logWarning(s"$deprecatedConf is deprecated, use $MULTITHREAD_READ_NUM_THREADS. " +
          "Conflicting multithreaded read thread count settings will use the largest value.")
      }
      confValue
    }
    values.max
  }

  lazy val numFilesFilterParallel: Int = get(NUM_FILES_FILTER_PARALLEL)

  lazy val isParquetEnabled: Boolean = get(ENABLE_PARQUET)

  lazy val isParquetInt96WriteEnabled: Boolean = get(ENABLE_PARQUET_INT96_WRITE)

  lazy val parquetReaderFooterType: ParquetFooterReaderType.Value = {
    get(PARQUET_READER_FOOTER_TYPE) match {
      case "AUTO" => ParquetFooterReaderType.AUTO
      case "NATIVE" => ParquetFooterReaderType.NATIVE
      case "JAVA" => ParquetFooterReaderType.JAVA
      case other =>
        throw new IllegalArgumentException(s"Internal Error $other is not supported for " +
            s"${PARQUET_READER_FOOTER_TYPE.key}")
    }
  }

  lazy val isParquetPerFileReadEnabled: Boolean =
    RapidsReaderType.withName(get(PARQUET_READER_TYPE)) == RapidsReaderType.PERFILE

  lazy val isParquetAutoReaderEnabled: Boolean =
    RapidsReaderType.withName(get(PARQUET_READER_TYPE)) == RapidsReaderType.AUTO

  lazy val isParquetCoalesceFileReadEnabled: Boolean = isParquetAutoReaderEnabled ||
    RapidsReaderType.withName(get(PARQUET_READER_TYPE)) == RapidsReaderType.COALESCING

  lazy val isParquetMultiThreadReadEnabled: Boolean = isParquetAutoReaderEnabled ||
    RapidsReaderType.withName(get(PARQUET_READER_TYPE)) == RapidsReaderType.MULTITHREADED

  lazy val maxNumParquetFilesParallel: Int = get(PARQUET_MULTITHREAD_READ_MAX_NUM_FILES_PARALLEL)

  lazy val isParquetReadEnabled: Boolean = get(ENABLE_PARQUET_READ)

  lazy val isParquetWriteEnabled: Boolean = get(ENABLE_PARQUET_WRITE)

  lazy val isOrcEnabled: Boolean = get(ENABLE_ORC)

  lazy val isOrcReadEnabled: Boolean = get(ENABLE_ORC_READ)

  lazy val isOrcWriteEnabled: Boolean = get(ENABLE_ORC_WRITE)

  lazy val isOrcFloatTypesToStringEnable: Boolean = get(ENABLE_ORC_FLOAT_TYPES_TO_STRING)

  lazy val isOrcPerFileReadEnabled: Boolean =
    RapidsReaderType.withName(get(ORC_READER_TYPE)) == RapidsReaderType.PERFILE

  lazy val isOrcAutoReaderEnabled: Boolean =
    RapidsReaderType.withName(get(ORC_READER_TYPE)) == RapidsReaderType.AUTO

  lazy val isOrcCoalesceFileReadEnabled: Boolean = isOrcAutoReaderEnabled ||
    RapidsReaderType.withName(get(ORC_READER_TYPE)) == RapidsReaderType.COALESCING

  lazy val isOrcMultiThreadReadEnabled: Boolean = isOrcAutoReaderEnabled ||
    RapidsReaderType.withName(get(ORC_READER_TYPE)) == RapidsReaderType.MULTITHREADED

  lazy val maxNumOrcFilesParallel: Int = get(ORC_MULTITHREAD_READ_MAX_NUM_FILES_PARALLEL)

  lazy val isCsvEnabled: Boolean = get(ENABLE_CSV)

  lazy val isCsvReadEnabled: Boolean = get(ENABLE_CSV_READ)

  lazy val isCsvFloatReadEnabled: Boolean = get(ENABLE_READ_CSV_FLOATS)

  lazy val isCsvDoubleReadEnabled: Boolean = get(ENABLE_READ_CSV_DOUBLES)

  lazy val isCsvDecimalReadEnabled: Boolean = get(ENABLE_READ_CSV_DECIMALS)

  lazy val isJsonEnabled: Boolean = get(ENABLE_JSON)

  lazy val isJsonReadEnabled: Boolean = get(ENABLE_JSON_READ)

  lazy val isJsonFloatReadEnabled: Boolean = get(ENABLE_READ_JSON_FLOATS)

  lazy val isJsonDoubleReadEnabled: Boolean = get(ENABLE_READ_JSON_DOUBLES)

  lazy val isJsonDecimalReadEnabled: Boolean = get(ENABLE_READ_JSON_DECIMALS)

  lazy val isAvroEnabled: Boolean = get(ENABLE_AVRO)

  lazy val isAvroReadEnabled: Boolean = get(ENABLE_AVRO_READ)

  lazy val isAvroPerFileReadEnabled: Boolean =
    RapidsReaderType.withName(get(AVRO_READER_TYPE)) == RapidsReaderType.PERFILE

  lazy val isAvroAutoReaderEnabled: Boolean =
    RapidsReaderType.withName(get(AVRO_READER_TYPE)) == RapidsReaderType.AUTO

  lazy val isAvroCoalesceFileReadEnabled: Boolean = isAvroAutoReaderEnabled ||
    RapidsReaderType.withName(get(AVRO_READER_TYPE)) == RapidsReaderType.COALESCING

  lazy val isAvroMultiThreadReadEnabled: Boolean = isAvroAutoReaderEnabled ||
    RapidsReaderType.withName(get(AVRO_READER_TYPE)) == RapidsReaderType.MULTITHREADED

  lazy val maxNumAvroFilesParallel: Int = get(AVRO_MULTITHREAD_READ_MAX_NUM_FILES_PARALLEL)

  lazy val isIcebergEnabled: Boolean = get(ENABLE_ICEBERG)

  lazy val isIcebergReadEnabled: Boolean = get(ENABLE_ICEBERG_READ)

  lazy val isHiveDelimitedTextEnabled: Boolean = get(ENABLE_HIVE_TEXT)

  lazy val isHiveDelimitedTextReadEnabled: Boolean = get(ENABLE_HIVE_TEXT_READ)

  lazy val shuffleManagerEnabled: Boolean = get(SHUFFLE_MANAGER_ENABLED)

  lazy val shuffleManagerMode: String = get(SHUFFLE_MANAGER_MODE)

  lazy val shuffleTransportClassName: String = get(SHUFFLE_TRANSPORT_CLASS_NAME)

  lazy val shuffleTransportEarlyStartHeartbeatInterval: Int = get(
    SHUFFLE_TRANSPORT_EARLY_START_HEARTBEAT_INTERVAL)

  lazy val shuffleTransportEarlyStartHeartbeatTimeout: Int = get(
    SHUFFLE_TRANSPORT_EARLY_START_HEARTBEAT_TIMEOUT)

  lazy val shuffleTransportEarlyStart: Boolean = get(SHUFFLE_TRANSPORT_EARLY_START)

  lazy val shuffleTransportMaxReceiveInflightBytes: Long = get(
    SHUFFLE_TRANSPORT_MAX_RECEIVE_INFLIGHT_BYTES)

  lazy val shuffleUcxActiveMessagesForceRndv: Boolean = get(SHUFFLE_UCX_ACTIVE_MESSAGES_FORCE_RNDV)

  lazy val shuffleUcxUseWakeup: Boolean = get(SHUFFLE_UCX_USE_WAKEUP)

  lazy val shuffleUcxListenerStartPort: Int = get(SHUFFLE_UCX_LISTENER_START_PORT)

  lazy val shuffleUcxMgmtHost: String = get(SHUFFLE_UCX_MGMT_SERVER_HOST)

  lazy val shuffleUcxMgmtConnTimeout: Int = get(SHUFFLE_UCX_MGMT_CONNECTION_TIMEOUT)

  lazy val shuffleUcxBounceBuffersSize: Long = get(SHUFFLE_UCX_BOUNCE_BUFFERS_SIZE)

  lazy val shuffleUcxDeviceBounceBuffersCount: Int = get(SHUFFLE_UCX_BOUNCE_BUFFERS_DEVICE_COUNT)

  lazy val shuffleUcxHostBounceBuffersCount: Int = get(SHUFFLE_UCX_BOUNCE_BUFFERS_HOST_COUNT)

  lazy val shuffleMaxClientThreads: Int = get(SHUFFLE_MAX_CLIENT_THREADS)

  lazy val shuffleMaxClientTasks: Int = get(SHUFFLE_MAX_CLIENT_TASKS)

  lazy val shuffleClientThreadKeepAliveTime: Int = get(SHUFFLE_CLIENT_THREAD_KEEPALIVE)

  lazy val shuffleMaxServerTasks: Int = get(SHUFFLE_MAX_SERVER_TASKS)

  lazy val shuffleMaxMetadataSize: Long = get(SHUFFLE_MAX_METADATA_SIZE)

  lazy val shuffleCompressionCodec: String = get(SHUFFLE_COMPRESSION_CODEC)

  lazy val shuffleCompressionLz4ChunkSize: Long = get(SHUFFLE_COMPRESSION_LZ4_CHUNK_SIZE)

  lazy val shuffleCompressionMaxBatchMemory: Long = get(SHUFFLE_COMPRESSION_MAX_BATCH_MEMORY)

  lazy val shuffleMultiThreadedMaxBytesInFlight: Long =
    get(SHUFFLE_MULTITHREADED_MAX_BYTES_IN_FLIGHT)

  lazy val shuffleMultiThreadedWriterThreads: Int = get(SHUFFLE_MULTITHREADED_WRITER_THREADS)

  lazy val shuffleMultiThreadedReaderThreads: Int = get(SHUFFLE_MULTITHREADED_READER_THREADS)

  def isUCXShuffleManagerMode: Boolean =
    RapidsShuffleManagerMode
      .withName(get(SHUFFLE_MANAGER_MODE)) == RapidsShuffleManagerMode.UCX

  def isMultiThreadedShuffleManagerMode: Boolean =
    RapidsShuffleManagerMode
      .withName(get(SHUFFLE_MANAGER_MODE)) == RapidsShuffleManagerMode.MULTITHREADED

  def isCacheOnlyShuffleManagerMode: Boolean =
    RapidsShuffleManagerMode
      .withName(get(SHUFFLE_MANAGER_MODE)) == RapidsShuffleManagerMode.CACHE_ONLY

  def isGPUShuffle: Boolean = isUCXShuffleManagerMode || isCacheOnlyShuffleManagerMode

  lazy val shimsProviderOverride: Option[String] = get(SHIMS_PROVIDER_OVERRIDE)

  lazy val cudfVersionOverride: Boolean = get(CUDF_VERSION_OVERRIDE)

  lazy val allowDisableEntirePlan: Boolean = get(ALLOW_DISABLE_ENTIRE_PLAN)

  lazy val useArrowCopyOptimization: Boolean = get(USE_ARROW_OPT)

  lazy val getCloudSchemes: Seq[String] =
    DEFAULT_CLOUD_SCHEMES ++ get(CLOUD_SCHEMES).getOrElse(Seq.empty)

  lazy val optimizerEnabled: Boolean = get(OPTIMIZER_ENABLED)

  lazy val optimizerExplain: String = get(OPTIMIZER_EXPLAIN)

  lazy val optimizerShouldExplainAll: Boolean = optimizerExplain.equalsIgnoreCase("ALL")

  lazy val optimizerClassName: String = get(OPTIMIZER_CLASS_NAME)

  lazy val defaultRowCount: Long = get(OPTIMIZER_DEFAULT_ROW_COUNT)

  lazy val defaultCpuOperatorCost: Double = get(OPTIMIZER_DEFAULT_CPU_OPERATOR_COST)

  lazy val defaultCpuExpressionCost: Double = get(OPTIMIZER_DEFAULT_CPU_EXPRESSION_COST)

  lazy val defaultGpuOperatorCost: Double = get(OPTIMIZER_DEFAULT_GPU_OPERATOR_COST)

  lazy val defaultGpuExpressionCost: Double = get(OPTIMIZER_DEFAULT_GPU_EXPRESSION_COST)

  lazy val cpuReadMemorySpeed: Double = get(OPTIMIZER_CPU_READ_SPEED)

  lazy val cpuWriteMemorySpeed: Double = get(OPTIMIZER_CPU_WRITE_SPEED)

  lazy val gpuReadMemorySpeed: Double = get(OPTIMIZER_GPU_READ_SPEED)

  lazy val gpuWriteMemorySpeed: Double = get(OPTIMIZER_GPU_WRITE_SPEED)

  lazy val getAlluxioPathsToReplace: Option[Seq[String]] = get(ALLUXIO_PATHS_REPLACE)

  lazy val getAlluxioAutoMountEnabled: Boolean = get(ALLUXIO_AUTOMOUNT_ENABLED)

  lazy val getAlluxioBucketRegex: String = get(ALLUXIO_BUCKET_REGEX)

  lazy val getAlluxioUser: String = get(ALLUXIO_USER)

  lazy val getAlluxioReplacementAlgo: String = get(ALLUXIO_REPLACEMENT_ALGO)

  lazy val isAlluxioReplacementAlgoConvertTime: Boolean =
    get(ALLUXIO_REPLACEMENT_ALGO) == "CONVERT_TIME"

  lazy val isAlluxioReplacementAlgoTaskTime: Boolean =
    get(ALLUXIO_REPLACEMENT_ALGO) == "TASK_TIME"

  lazy val getAlluxioLargeFileThreshold: Long = get(ALLUXIO_LARGE_FILE_THRESHOLD)

  lazy val enableAlluxioSlowDisk: Boolean = get(ALLUXIO_SLOW_DISK)

  lazy val driverTimeZone: Option[String] = get(DRIVER_TIMEZONE)

  lazy val isRangeWindowByteEnabled: Boolean = get(ENABLE_RANGE_WINDOW_BYTES)

  lazy val isRangeWindowShortEnabled: Boolean = get(ENABLE_RANGE_WINDOW_SHORT)

  lazy val isRangeWindowIntEnabled: Boolean = get(ENABLE_RANGE_WINDOW_INT)

  lazy val isRangeWindowLongEnabled: Boolean = get(ENABLE_RANGE_WINDOW_LONG)

  lazy val isRangeWindowDecimalEnabled: Boolean = get(ENABLE_RANGE_WINDOW_DECIMAL)

  lazy val isRegExpEnabled: Boolean = get(ENABLE_REGEXP)

  lazy val maxRegExpStateMemory: Long =  {
    val size = get(REGEXP_MAX_STATE_MEMORY_BYTES)
    if (size > 3 * gpuTargetBatchSizeBytes) {
      logWarning(s"${REGEXP_MAX_STATE_MEMORY_BYTES.key} is more than 3 times " +
        s"${GPU_BATCH_SIZE_BYTES.key}. This may cause regular expression operations to " +
        s"encounter GPU out of memory errors.")
    }
    size
  }

  lazy val getSparkGpuResourceName: String = get(SPARK_GPU_RESOURCE_NAME)

  lazy val isCpuBasedUDFEnabled: Boolean = get(ENABLE_CPU_BASED_UDF)

  lazy val isFastSampleEnabled: Boolean = get(ENABLE_FAST_SAMPLE)

  lazy val isDetectDeltaLogQueries: Boolean = get(DETECT_DELTA_LOG_QUERIES)

  lazy val isDetectDeltaCheckpointQueries: Boolean = get(DETECT_DELTA_CHECKPOINT_QUERIES)

  lazy val concurrentWriterPartitionFlushSize:Long = get(CONCURRENT_WRITER_PARTITION_FLUSH_SIZE)

  private val optimizerDefaults = Map(
    // this is not accurate because CPU projections do have a cost due to appending values
    // to each row that is produced, but this needs to be a really small number because
    // GpuProject cost is zero (in our cost model) and we don't want to encourage moving to
    // the GPU just to do a trivial projection, so we pretend the overhead of a
    // CPU projection (beyond evaluating the expressions) is also zero
    "spark.rapids.sql.optimizer.cpu.exec.ProjectExec" -> "0",
    // The cost of a GPU projection is mostly the cost of evaluating the expressions
    // to produce the projected columns
    "spark.rapids.sql.optimizer.gpu.exec.ProjectExec" -> "0",
    // union does not further process data produced by its children
    "spark.rapids.sql.optimizer.cpu.exec.UnionExec" -> "0",
    "spark.rapids.sql.optimizer.gpu.exec.UnionExec" -> "0"
  )

  def isOperatorEnabled(key: String, incompat: Boolean, isDisabledByDefault: Boolean): Boolean = {
    val default = !(isDisabledByDefault || incompat) || (incompat && isIncompatEnabled)
    conf.get(key).map(toBoolean(_, key)).getOrElse(default)
  }

  /**
   * Get the GPU cost of an expression, for use in the cost-based optimizer.
   */
  def getGpuExpressionCost(operatorName: String): Option[Double] = {
    val key = s"spark.rapids.sql.optimizer.gpu.expr.$operatorName"
    getOptionalCost(key)
  }

  /**
   * Get the GPU cost of an operator, for use in the cost-based optimizer.
   */
  def getGpuOperatorCost(operatorName: String): Option[Double] = {
    val key = s"spark.rapids.sql.optimizer.gpu.exec.$operatorName"
    getOptionalCost(key)
  }

  /**
   * Get the CPU cost of an expression, for use in the cost-based optimizer.
   */
  def getCpuExpressionCost(operatorName: String): Option[Double] = {
    val key = s"spark.rapids.sql.optimizer.cpu.expr.$operatorName"
    getOptionalCost(key)
  }

  /**
   * Get the CPU cost of an operator, for use in the cost-based optimizer.
   */
  def getCpuOperatorCost(operatorName: String): Option[Double] = {
    val key = s"spark.rapids.sql.optimizer.cpu.exec.$operatorName"
    getOptionalCost(key)
  }

  private def getOptionalCost(key: String) = {
    // user-provided value takes precedence, then look in defaults map
    conf.get(key).orElse(optimizerDefaults.get(key)).map(toDouble(_, key))
  }

  /**
   * To judge whether "key" is explicitly set by the users.
   */
  def isConfExplicitlySet(key: String): Boolean = {
    conf.contains(key)
  }
}<|MERGE_RESOLUTION|>--- conflicted
+++ resolved
@@ -1751,11 +1751,7 @@
         |On startup use: `--conf [conf key]=[conf value]`. For example:
         |
         |```
-<<<<<<< HEAD
-        |$SPARK_HOME/bin/spark-shell --jars rapids-4-spark_2.12-22.10.0-cuda11.jar \
-=======
         |$SPARK_HOME/bin/spark-shell --jars rapids-4-spark_2.12-22.12.0-SNAPSHOT-cuda11.jar \
->>>>>>> 3ecba1ab
         |--conf spark.plugins=com.nvidia.spark.SQLPlugin \
         |--conf spark.rapids.sql.concurrentGpuTasks=2
         |```
