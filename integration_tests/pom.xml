--- conflicted
+++ resolved
@@ -22,17 +22,10 @@
     <parent>
         <groupId>com.nvidia</groupId>
         <artifactId>rapids-4-spark-parent</artifactId>
-<<<<<<< HEAD
-        <version>21.12.0</version>
-    </parent>
-    <artifactId>rapids-4-spark-integration-tests_2.12</artifactId>
-    <version>21.12.0</version>
-=======
         <version>22.02.0-SNAPSHOT</version>
     </parent>
     <artifactId>rapids-4-spark-integration-tests_2.12</artifactId>
     <version>22.02.0-SNAPSHOT</version>
->>>>>>> 93e0e472
     <properties>
         <target.classifier/>
     </properties>
