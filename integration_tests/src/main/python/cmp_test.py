# Copyright (c) 2020-2022, NVIDIA CORPORATION.
#
# Licensed under the Apache License, Version 2.0 (the "License");
# you may not use this file except in compliance with the License.
# You may obtain a copy of the License at
#
#     http://www.apache.org/licenses/LICENSE-2.0
#
# Unless required by applicable law or agreed to in writing, software
# distributed under the License is distributed on an "AS IS" BASIS,
# WITHOUT WARRANTIES OR CONDITIONS OF ANY KIND, either express or implied.
# See the License for the specific language governing permissions and
# limitations under the License.

import pytest

from asserts import assert_gpu_and_cpu_are_equal_collect
from data_gen import *
from spark_session import with_cpu_session, is_before_spark_330
from pyspark.sql.types import *
import pyspark.sql.functions as f

@pytest.mark.parametrize('data_gen', eq_gens_with_decimal_gen + struct_gens_sample_with_decimal128_no_list, ids=idfn)
def test_eq(data_gen):
    (s1, s2) = gen_scalars(data_gen, 2, force_no_nulls=not isinstance(data_gen, NullGen))
    data_type = data_gen.data_type
    assert_gpu_and_cpu_are_equal_collect(
            lambda spark : binary_op_df(spark, data_gen).select(
                f.col('a') == s1,
                s2 == f.col('b'),
                f.lit(None).cast(data_type) == f.col('a'),
                f.col('b') == f.lit(None).cast(data_type),
                f.col('a') == f.col('b')))

@pytest.mark.skipif(is_before_spark_330(), reason='DayTimeInterval is not supported before Pyspark 3.3.0')
def test_eq_for_interval():
    def test_func(data_gen):
        (s1, s2) = gen_scalars(data_gen, 2, force_no_nulls=not isinstance(data_gen, NullGen))
        data_type = data_gen.data_type
        assert_gpu_and_cpu_are_equal_collect(
            lambda spark : binary_op_df(spark, data_gen).select(
                f.col('a') == s1,
                s2 == f.col('b'),
                f.lit(None).cast(data_type) == f.col('a'),
                f.col('b') == f.lit(None).cast(data_type),
                f.col('a') == f.col('b')))
    # DayTimeIntervalType not supported inside Structs -- issue #6184
    # data_gens = [DayTimeIntervalGen(),
    # StructGen([['child0', StructGen([['child2', DayTimeIntervalGen()]])], ['child1', short_gen]])]
    data_gens = [DayTimeIntervalGen()]
    for data_gen in data_gens:
        test_func(data_gen)
<<<<<<< HEAD
=======
    
>>>>>>> 9cb38c7a

@pytest.mark.parametrize('data_gen', eq_gens_with_decimal_gen + struct_gens_sample_with_decimal128_no_list, ids=idfn)
def test_eq_ns(data_gen):
    (s1, s2) = gen_scalars(data_gen, 2, force_no_nulls=not isinstance(data_gen, NullGen))
    data_type = data_gen.data_type
    assert_gpu_and_cpu_are_equal_collect(
            lambda spark : binary_op_df(spark, data_gen).select(
                f.col('a').eqNullSafe(s1),
                s2.eqNullSafe(f.col('b')),
                f.lit(None).cast(data_type).eqNullSafe(f.col('a')),
                f.col('b').eqNullSafe(f.lit(None).cast(data_type)),
                f.col('a').eqNullSafe(f.col('b'))))

@pytest.mark.skipif(is_before_spark_330(), reason='DayTimeInterval is not supported before Pyspark 3.3.0')
def test_eq_ns_for_interval():
    data_gen = DayTimeIntervalGen()
    (s1, s2) = gen_scalars(data_gen, 2, force_no_nulls=not isinstance(data_gen, NullGen))
    data_type = data_gen.data_type
    assert_gpu_and_cpu_are_equal_collect(
        lambda spark : binary_op_df(spark, data_gen).select(
            f.col('a').eqNullSafe(s1),
            s2.eqNullSafe(f.col('b')),
            f.lit(None).cast(data_type).eqNullSafe(f.col('a')),
            f.col('b').eqNullSafe(f.lit(None).cast(data_type)),
            f.col('a').eqNullSafe(f.col('b'))))

@pytest.mark.parametrize('data_gen', eq_gens_with_decimal_gen + struct_gens_sample_with_decimal128_no_list, ids=idfn)
def test_ne(data_gen):
    (s1, s2) = gen_scalars(data_gen, 2, force_no_nulls=not isinstance(data_gen, NullGen))
    data_type = data_gen.data_type
    assert_gpu_and_cpu_are_equal_collect(
            lambda spark : binary_op_df(spark, data_gen).select(
                f.col('a') != s1,
                s2 != f.col('b'),
                f.lit(None).cast(data_type) != f.col('a'),
                f.col('b') != f.lit(None).cast(data_type),
                f.col('a') != f.col('b')))

@pytest.mark.skipif(is_before_spark_330(), reason='DayTimeInterval is not supported before Pyspark 3.3.0')
def test_ne_for_interval():
    def test_func(data_gen):
        (s1, s2) = gen_scalars(data_gen, 2, force_no_nulls=not isinstance(data_gen, NullGen))
        data_type = data_gen.data_type
        assert_gpu_and_cpu_are_equal_collect(
            lambda spark : binary_op_df(spark, data_gen).select(
                f.col('a') != s1,
                s2 != f.col('b'),
                f.lit(None).cast(data_type) != f.col('a'),
                f.col('b') != f.lit(None).cast(data_type),
                f.col('a') != f.col('b')))
    # DayTimeIntervalType not supported inside Structs -- issue #6184
    # data_gens = [DayTimeIntervalGen(),
    # StructGen([['child0', StructGen([['child2', DayTimeIntervalGen()]])], ['child1', short_gen]])]
    data_gens = [DayTimeIntervalGen()]
    for data_gen in data_gens:
        test_func(data_gen)

@pytest.mark.parametrize('data_gen', orderable_gens + struct_gens_sample_with_decimal128_no_list, ids=idfn)
def test_lt(data_gen):
    (s1, s2) = gen_scalars(data_gen, 2, force_no_nulls=not isinstance(data_gen, NullGen))
    data_type = data_gen.data_type
    assert_gpu_and_cpu_are_equal_collect(
            lambda spark : binary_op_df(spark, data_gen).select(
                f.col('a') < s1,
                s2 < f.col('b'),
                f.lit(None).cast(data_type) < f.col('a'),
                f.col('b') < f.lit(None).cast(data_type),
                f.col('a') < f.col('b')))

@pytest.mark.skipif(is_before_spark_330(), reason='DayTimeInterval is not supported before Pyspark 3.3.0')
def test_lt_for_interval():
    def test_func(data_gen):
        (s1, s2) = gen_scalars(data_gen, 2, force_no_nulls=not isinstance(data_gen, NullGen))
        data_type = data_gen.data_type
        assert_gpu_and_cpu_are_equal_collect(
            lambda spark : binary_op_df(spark, data_gen).select(
                f.col('a') < s1,
                s2 < f.col('b'),
                f.lit(None).cast(data_type) < f.col('a'),
                f.col('b') < f.lit(None).cast(data_type),
                f.col('a') < f.col('b')))
    # DayTimeIntervalType not supported inside Structs -- issue #6184
    # data_gens = [DayTimeIntervalGen(),
    # StructGen([['child0', StructGen([['child2', DayTimeIntervalGen()]])], ['child1', short_gen]])]
    data_gens = [DayTimeIntervalGen()]
    for data_gen in data_gens:
        test_func(data_gen)

@pytest.mark.parametrize('data_gen', orderable_gens + struct_gens_sample_with_decimal128_no_list, ids=idfn)
def test_lte(data_gen):
    (s1, s2) = gen_scalars(data_gen, 2, force_no_nulls=not isinstance(data_gen, NullGen))
    data_type = data_gen.data_type
    assert_gpu_and_cpu_are_equal_collect(
            lambda spark : binary_op_df(spark, data_gen).select(
                f.col('a') <= s1,
                s2 <= f.col('b'),
                f.lit(None).cast(data_type) <= f.col('a'),
                f.col('b') <= f.lit(None).cast(data_type),
                f.col('a') <= f.col('b')))

@pytest.mark.skipif(is_before_spark_330(), reason='DayTimeInterval is not supported before Pyspark 3.3.0')
def test_lte_for_interval():
    def test_func(data_gen):
        (s1, s2) = gen_scalars(data_gen, 2, force_no_nulls=not isinstance(data_gen, NullGen))
        data_type = data_gen.data_type
        assert_gpu_and_cpu_are_equal_collect(
            lambda spark : binary_op_df(spark, data_gen).select(
                f.col('a') <= s1,
                s2 <= f.col('b'),
                f.lit(None).cast(data_type) <= f.col('a'),
                f.col('b') <= f.lit(None).cast(data_type),
                f.col('a') <= f.col('b')))
    # DayTimeIntervalType not supported inside Structs -- issue #6184
    # data_gens = [DayTimeIntervalGen(),
    # StructGen([['child0', StructGen([['child2', DayTimeIntervalGen()]])], ['child1', short_gen]])]
    data_gens = [DayTimeIntervalGen()]
    for data_gen in data_gens:
        test_func(data_gen)


@pytest.mark.parametrize('data_gen', orderable_gens, ids=idfn)
def test_gt(data_gen):
    (s1, s2) = gen_scalars(data_gen, 2, force_no_nulls=not isinstance(data_gen, NullGen))
    data_type = data_gen.data_type
    assert_gpu_and_cpu_are_equal_collect(
            lambda spark : binary_op_df(spark, data_gen).select(
                f.col('a') > s1,
                s2 > f.col('b'),
                f.lit(None).cast(data_type) > f.col('a'),
                f.col('b') > f.lit(None).cast(data_type),
                f.col('a') > f.col('b')))

@pytest.mark.skipif(is_before_spark_330(), reason='DayTimeInterval is not supported before Pyspark 3.3.0')
def test_gt_interval():
    def test_func(data_gen):
        (s1, s2) = gen_scalars(data_gen, 2, force_no_nulls=not isinstance(data_gen, NullGen))
        data_type = data_gen.data_type
        assert_gpu_and_cpu_are_equal_collect(
            lambda spark : binary_op_df(spark, data_gen).select(
                f.col('a') > s1,
                s2 > f.col('b'),
                f.lit(None).cast(data_type) > f.col('a'),
                f.col('b') > f.lit(None).cast(data_type),
                f.col('a') > f.col('b')))
    # DayTimeIntervalType not supported inside Structs -- issue #6184
    # data_gens = [DayTimeIntervalGen(),
    # StructGen([['child0', StructGen([['child2', DayTimeIntervalGen()]])], ['child1', short_gen]])]
    data_gens = [DayTimeIntervalGen()]
    for data_gen in data_gens:
        test_func(data_gen)

@pytest.mark.parametrize('data_gen', orderable_gens + struct_gens_sample_with_decimal128_no_list, ids=idfn)
def test_gte(data_gen):
    (s1, s2) = gen_scalars(data_gen, 2, force_no_nulls=not isinstance(data_gen, NullGen))
    data_type = data_gen.data_type
    assert_gpu_and_cpu_are_equal_collect(
            lambda spark : binary_op_df(spark, data_gen).select(
                f.col('a') >= s1,
                s2 >= f.col('b'),
                f.lit(None).cast(data_type) >= f.col('a'),
                f.col('b') >= f.lit(None).cast(data_type),
                f.col('a') >= f.col('b')))

@pytest.mark.skipif(is_before_spark_330(), reason='DayTimeInterval is not supported before Pyspark 3.3.0')
def test_gte_for_interval():
    def test_func(data_gen):
        (s1, s2) = gen_scalars(data_gen, 2, force_no_nulls=not isinstance(data_gen, NullGen))
        data_type = data_gen.data_type
        assert_gpu_and_cpu_are_equal_collect(
            lambda spark : binary_op_df(spark, data_gen).select(
                f.col('a') >= s1,
                s2 >= f.col('b'),
                f.lit(None).cast(data_type) >= f.col('a'),
                f.col('b') >= f.lit(None).cast(data_type),
                f.col('a') >= f.col('b')))
    # DayTimeIntervalType not supported inside Structs -- issue #6184
    # data_gens = [DayTimeIntervalGen(),
    # StructGen([['child0', StructGen([['child2', DayTimeIntervalGen()]])], ['child1', short_gen]])]
    data_gens = [DayTimeIntervalGen()]
    for data_gen in data_gens:
        test_func(data_gen)

@pytest.mark.parametrize('data_gen', eq_gens_with_decimal_gen + [binary_gen] + array_gens_sample + struct_gens_sample + map_gens_sample, ids=idfn)
def test_isnull(data_gen):
    assert_gpu_and_cpu_are_equal_collect(
            lambda spark : unary_op_df(spark, data_gen).select(
                f.isnull(f.col('a'))))

@pytest.mark.skipif(is_before_spark_330(), reason='DayTimeInterval is not supported before Pyspark 3.3.0')
def test_isnull_for_interval():
    data_gen = DayTimeIntervalGen()
    assert_gpu_and_cpu_are_equal_collect(
        lambda spark : unary_op_df(spark, data_gen).select(
            f.isnull(f.col('a'))))

@pytest.mark.parametrize('data_gen', [FloatGen(), DoubleGen()], ids=idfn)
def test_isnan(data_gen):
    assert_gpu_and_cpu_are_equal_collect(
            lambda spark : unary_op_df(spark, data_gen).select(
                f.isnan(f.col('a'))))

@pytest.mark.parametrize('data_gen', eq_gens_with_decimal_gen + [binary_gen] + array_gens_sample + struct_gens_sample + map_gens_sample, ids=idfn)
def test_dropna_any(data_gen):
    assert_gpu_and_cpu_are_equal_collect(
            lambda spark : binary_op_df(spark, data_gen).dropna())

@pytest.mark.parametrize('data_gen', eq_gens_with_decimal_gen + [binary_gen] + array_gens_sample + struct_gens_sample + map_gens_sample, ids=idfn)
def test_dropna_all(data_gen):
    assert_gpu_and_cpu_are_equal_collect(
            lambda spark : binary_op_df(spark, data_gen).dropna(how='all'))

#dropna is really a filter along with a test for null, but lets do an explicit filter test too
@pytest.mark.parametrize('data_gen', eq_gens_with_decimal_gen + array_gens_sample + struct_gens_sample + map_gens_sample, ids=idfn)
def test_filter(data_gen):
    assert_gpu_and_cpu_are_equal_collect(
            lambda spark : three_col_df(spark, BooleanGen(), data_gen, data_gen).filter(f.col('a')))

# coalesce batch happens after a filter, but only if something else happens on the GPU after that
@pytest.mark.parametrize('data_gen', eq_gens_with_decimal_gen + array_gens_sample + struct_gens_sample + map_gens_sample, ids=idfn)
def test_filter_with_project(data_gen):
    assert_gpu_and_cpu_are_equal_collect(
            lambda spark : two_col_df(spark, BooleanGen(), data_gen).filter(f.col('a')).selectExpr('*', 'a as a2'))

@pytest.mark.parametrize('expr', [f.lit(True), f.lit(False), f.lit(None).cast('boolean')], ids=idfn)
def test_filter_with_lit(expr):
    assert_gpu_and_cpu_are_equal_collect(
            lambda spark : unary_op_df(spark, LongGen()).filter(expr))

# Spark supports two different versions of 'IN', and it depends on the spark.sql.optimizer.inSetConversionThreshold conf
# This is to test entries under that value.
@pytest.mark.parametrize('data_gen', eq_gens_with_decimal_gen, ids=idfn)
def test_in(data_gen):
    # nulls are not supported for in on the GPU yet
    num_entries = int(with_cpu_session(lambda spark: spark.conf.get('spark.sql.optimizer.inSetConversionThreshold'))) - 1
    # we have to make the scalars in a session so negative scales in decimals are supported
    scalars = with_cpu_session(lambda spark: list(gen_scalars(data_gen, num_entries, force_no_nulls=not isinstance(data_gen, NullGen))))
    assert_gpu_and_cpu_are_equal_collect(
            lambda spark : unary_op_df(spark, data_gen).select(f.col('a').isin(scalars)))

# Spark supports two different versions of 'IN', and it depends on the spark.sql.optimizer.inSetConversionThreshold conf
# This is to test entries over that value.
@pytest.mark.parametrize('data_gen', eq_gens_with_decimal_gen, ids=idfn)
def test_in_set(data_gen):
    # nulls are not supported for in on the GPU yet
    num_entries = int(with_cpu_session(lambda spark: spark.conf.get('spark.sql.optimizer.inSetConversionThreshold'))) + 1
    # we have to make the scalars in a session so negative scales in decimals are supported
    scalars = with_cpu_session(lambda spark: list(gen_scalars(data_gen, num_entries, force_no_nulls=not isinstance(data_gen, NullGen))))
    assert_gpu_and_cpu_are_equal_collect(
            lambda spark : unary_op_df(spark, data_gen).select(f.col('a').isin(scalars)))<|MERGE_RESOLUTION|>--- conflicted
+++ resolved
@@ -50,10 +50,6 @@
     data_gens = [DayTimeIntervalGen()]
     for data_gen in data_gens:
         test_func(data_gen)
-<<<<<<< HEAD
-=======
-    
->>>>>>> 9cb38c7a
 
 @pytest.mark.parametrize('data_gen', eq_gens_with_decimal_gen + struct_gens_sample_with_decimal128_no_list, ids=idfn)
 def test_eq_ns(data_gen):
@@ -172,7 +168,6 @@
     data_gens = [DayTimeIntervalGen()]
     for data_gen in data_gens:
         test_func(data_gen)
-
 
 @pytest.mark.parametrize('data_gen', orderable_gens, ids=idfn)
 def test_gt(data_gen):
