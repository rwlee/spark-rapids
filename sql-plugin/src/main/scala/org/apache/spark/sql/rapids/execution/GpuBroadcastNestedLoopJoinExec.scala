--- conflicted
+++ resolved
@@ -312,20 +312,9 @@
       new CrossJoinIterator(builtBatch, stream, targetSize, buildSide, joinTime, totalTime)
     } else {
       val compiledAst = boundCondition.get.convertToAst(numFirstTableColumns).compile()
-<<<<<<< HEAD
-      joinType match {
-        case LeftAnti | LeftSemi =>
-          assert(buildSide == GpuBuildRight)
-          new ConditionalSemiOrAntiJoinIterator(joinType, builtBatch, stream, targetSize,
-            compiledAst, spillCallback, joinTime, totalTime)
-        case _ =>
-          throw new UnsupportedOperationException("not supported yet")
-      }
-=======
       new ConditionalNestedLoopJoinIterator(joinType, buildSide, builtBatch,
         stream, streamAttributes, targetSize, compiledAst, spillCallback,
         joinTime = joinTime, totalTime = totalTime)
->>>>>>> 7d1b21bc
     }
     joinIterator.map { cb =>
         joinOutputRows += cb.numRows()
