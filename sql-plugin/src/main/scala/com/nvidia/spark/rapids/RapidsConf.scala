--- conflicted
+++ resolved
@@ -1375,11 +1375,7 @@
         |On startup use: `--conf [conf key]=[conf value]`. For example:
         |
         |```
-<<<<<<< HEAD
-        |${SPARK_HOME}/bin/spark --jars 'rapids-4-spark_2.12-21.12.0.jar,cudf-21.12.2-cuda11.jar' \
-=======
         |${SPARK_HOME}/bin/spark --jars 'rapids-4-spark_2.12-22.02.0-SNAPSHOT.jar,cudf-22.02.0-cuda11.jar' \
->>>>>>> 93e0e472
         |--conf spark.plugins=com.nvidia.spark.SQLPlugin \
         |--conf spark.rapids.sql.incompatibleOps.enabled=true
         |```
