--- conflicted
+++ resolved
@@ -3174,15 +3174,9 @@
       (shuffle, conf, p, r) => new GpuShuffleMeta(shuffle, conf, p, r)),
     exec[UnionExec](
       "The backend for the union operator",
-<<<<<<< HEAD
       ExecChecks(TypeSig.commonCudfTypes + TypeSig.NULL + TypeSig.DECIMAL_64 + TypeSig.MAP + TypeSig.ARRAY +
         TypeSig.STRUCT.nested(TypeSig.commonCudfTypes + TypeSig.NULL +
           TypeSig.DECIMAL_64 + TypeSig.STRUCT + TypeSig.MAP + TypeSig.ARRAY)
-=======
-      ExecChecks(TypeSig.commonCudfTypes + TypeSig.NULL + TypeSig.DECIMAL_64 + TypeSig.MAP +
-        TypeSig.STRUCT.nested(TypeSig.commonCudfTypes + TypeSig.NULL +
-          TypeSig.DECIMAL_64 + TypeSig.STRUCT + TypeSig.MAP)
->>>>>>> 7d1b21bc
         .withPsNote(TypeEnum.STRUCT,
           "unionByName will not optionally impute nulls for missing struct fields " +
           "when the column is a struct and there are non-overlapping fields"), TypeSig.all),
