/*
 * Copyright (c) 2022, NVIDIA CORPORATION.
 *
 * Licensed under the Apache License, Version 2.0 (the "License");
 * you may not use this file except in compliance with the License.
 * You may obtain a copy of the License at
 *
 *     http://www.apache.org/licenses/LICENSE-2.0
 *
 * Unless required by applicable law or agreed to in writing, software
 * distributed under the License is distributed on an "AS IS" BASIS,
 * WITHOUT WARRANTIES OR CONDITIONS OF ANY KIND, either express or implied.
 * See the License for the specific language governing permissions and
 * limitations under the License.
 */

package com.nvidia.spark.rapids.shims

import com.nvidia.spark.rapids._
import org.apache.parquet.schema.MessageType

import org.apache.spark.sql.catalyst.expressions._
import org.apache.spark.sql.catalyst.trees.TreePattern._
import org.apache.spark.sql.execution.SparkPlan
import org.apache.spark.sql.execution.datasources._
import org.apache.spark.sql.execution.datasources.parquet.ParquetFilters

object SparkShimImpl extends Spark321PlusDBShims {
  // AnsiCast is removed from Spark3.4.0
  override def ansiCastRule: ExprRule[_ <: Expression] = null

  override def getParquetFilters(
      schema: MessageType,
      pushDownDate: Boolean,
      pushDownTimestamp: Boolean,
      pushDownDecimal: Boolean,
      pushDownStartWith: Boolean,
      pushDownInFilterThreshold: Int,
      caseSensitive: Boolean,
      lookupFileMeta: String => String,
      dateTimeRebaseModeFromConf: String): ParquetFilters = {
    val datetimeRebaseMode = DataSourceUtils
      .datetimeRebaseSpec(lookupFileMeta, dateTimeRebaseModeFromConf)
    new ParquetFilters(schema, pushDownDate, pushDownTimestamp, pushDownDecimal, pushDownStartWith,
      pushDownInFilterThreshold, caseSensitive, datetimeRebaseMode)
  }

<<<<<<< HEAD
  override def getExecs: Map[Class[_ <: SparkPlan], ExecRule[_ <: SparkPlan]] =
    super.getExecs ++ PythonMapInArrowExecShims.execs
=======
    override def getExprs: Map[Class[_ <: Expression], ExprRule[_ <: Expression]] =
      super.getExprs ++ RoundingShims.roundingExprs
}

trait ShimGetArrayStructFields extends ExtractValue {
  override def nodePatternsInternal(): Seq[TreePattern] = Seq(EXTRACT_ARRAY_SUBFIELDS)
}

trait ShimGetArrayItem extends ExtractValue {
  override def nodePatternsInternal(): Seq[TreePattern] = Seq(GET_ARRAY_ITEM)
>>>>>>> 8f32efe9
}

trait ShimGetStructField extends ExtractValue {
  override def nodePatternsInternal(): Seq[TreePattern] = Seq(GET_STRUCT_FIELD)
}

// Fallback to the default definition of `deterministic`
trait GpuDeterministicFirstLastCollectShim extends Expression<|MERGE_RESOLUTION|>--- conflicted
+++ resolved
@@ -45,12 +45,11 @@
       pushDownInFilterThreshold, caseSensitive, datetimeRebaseMode)
   }
 
-<<<<<<< HEAD
+  override def getExprs: Map[Class[_ <: Expression], ExprRule[_ <: Expression]] =
+    super.getExprs ++ RoundingShims.roundingExprs
+
   override def getExecs: Map[Class[_ <: SparkPlan], ExecRule[_ <: SparkPlan]] =
     super.getExecs ++ PythonMapInArrowExecShims.execs
-=======
-    override def getExprs: Map[Class[_ <: Expression], ExprRule[_ <: Expression]] =
-      super.getExprs ++ RoundingShims.roundingExprs
 }
 
 trait ShimGetArrayStructFields extends ExtractValue {
@@ -59,7 +58,6 @@
 
 trait ShimGetArrayItem extends ExtractValue {
   override def nodePatternsInternal(): Seq[TreePattern] = Seq(GET_ARRAY_ITEM)
->>>>>>> 8f32efe9
 }
 
 trait ShimGetStructField extends ExtractValue {
