--- conflicted
+++ resolved
@@ -46,14 +46,10 @@
   }
 
   override def getExprs: Map[Class[_ <: Expression], ExprRule[_ <: Expression]] =
-<<<<<<< HEAD
-    super.getExprs ++ RoundingShims.roundingExprs
+    super.getExprs ++ DayTimeIntervalShims.exprs ++ RoundingShims.exprs
 
   override def getExecs: Map[Class[_ <: SparkPlan], ExecRule[_ <: SparkPlan]] =
     super.getExecs ++ PythonMapInArrowExecShims.execs
-=======
-    super.getExprs ++ DayTimeIntervalShims.exprs ++ RoundingShims.exprs
->>>>>>> 4ef3cf10
 }
 
 trait ShimGetArrayStructFields extends ExtractValue {
