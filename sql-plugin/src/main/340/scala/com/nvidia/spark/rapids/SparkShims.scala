/*
 * Copyright (c) 2022, NVIDIA CORPORATION.
 *
 * Licensed under the Apache License, Version 2.0 (the "License");
 * you may not use this file except in compliance with the License.
 * You may obtain a copy of the License at
 *
 *     http://www.apache.org/licenses/LICENSE-2.0
 *
 * Unless required by applicable law or agreed to in writing, software
 * distributed under the License is distributed on an "AS IS" BASIS,
 * WITHOUT WARRANTIES OR CONDITIONS OF ANY KIND, either express or implied.
 * See the License for the specific language governing permissions and
 * limitations under the License.
 */

package com.nvidia.spark.rapids.shims

import com.nvidia.spark.rapids.{ShimLoader, ShimVersion}

<<<<<<< HEAD
import org.apache.spark.rapids.shims.GpuShuffleExchangeExec
import org.apache.spark.sql.catalyst.expressions.Expression
import org.apache.spark.sql.catalyst.plans.physical.SinglePartition
import org.apache.spark.sql.execution.{CollectLimitExec, GlobalLimitExec, SparkPlan}
import org.apache.spark.sql.execution.exchange.ENSURE_REQUIREMENTS

object SparkShimImpl extends Spark331PlusShims {
  private val shimExecs: Map[Class[_ <: SparkPlan], ExecRule[_ <: SparkPlan]] = Seq(
    GpuOverrides.exec[GlobalLimitExec](
      "Limiting of results across partitions",
      ExecChecks((TypeSig.commonCudfTypes + TypeSig.DECIMAL_128 + TypeSig.NULL +
          TypeSig.STRUCT + TypeSig.ARRAY + TypeSig.MAP).nested(),
        TypeSig.all),
      (globalLimit, conf, p, r) =>
        new SparkPlanMeta[GlobalLimitExec](globalLimit, conf, p, r) {
          override def convertToGpu(): GpuExec =
            GpuGlobalLimitExec(
              globalLimit.limit, childPlans.head.convertIfNeeded(), globalLimit.offset)
        }),
    GpuOverrides.exec[CollectLimitExec](
      "Reduce to single partition and apply limit",
      ExecChecks((TypeSig.commonCudfTypes + TypeSig.DECIMAL_128 + TypeSig.NULL +
          TypeSig.STRUCT + TypeSig.ARRAY + TypeSig.MAP).nested(),
        TypeSig.all),
      (collectLimit, conf, p, r) => new GpuCollectLimitMeta(collectLimit, conf, p, r) {
        override def convertToGpu(): GpuExec =
          GpuGlobalLimitExec(collectLimit.limit,
            GpuShuffleExchangeExec(
              GpuSinglePartitioning,
              GpuLocalLimitExec(collectLimit.limit, childPlans.head.convertIfNeeded()),
              ENSURE_REQUIREMENTS
            )(SinglePartition), collectLimit.offset)
      }
    ).disabledByDefault("Collect Limit replacement can be slower on the GPU, if huge number " +
        "of rows in a batch it could help by limiting the number of rows transferred from " +
        "GPU to CPU")
  ).map(r => (r.getClassFor.asSubclass(classOf[SparkPlan]), r)).toMap

  override def getExecs: Map[Class[_ <: SparkPlan], ExecRule[_ <: SparkPlan]] =
    super.getExecs ++ shimExecs

  // AnsiCast is removed from Spark3.4.0
  override def ansiCastRule: ExprRule[_ <: Expression] = null

=======
object SparkShimImpl extends Spark340PlusShims {
  override def getSparkShimVersion: ShimVersion = ShimLoader.getShimVersion
>>>>>>> a409013c
}<|MERGE_RESOLUTION|>--- conflicted
+++ resolved
@@ -18,53 +18,6 @@
 
 import com.nvidia.spark.rapids.{ShimLoader, ShimVersion}
 
-<<<<<<< HEAD
-import org.apache.spark.rapids.shims.GpuShuffleExchangeExec
-import org.apache.spark.sql.catalyst.expressions.Expression
-import org.apache.spark.sql.catalyst.plans.physical.SinglePartition
-import org.apache.spark.sql.execution.{CollectLimitExec, GlobalLimitExec, SparkPlan}
-import org.apache.spark.sql.execution.exchange.ENSURE_REQUIREMENTS
-
-object SparkShimImpl extends Spark331PlusShims {
-  private val shimExecs: Map[Class[_ <: SparkPlan], ExecRule[_ <: SparkPlan]] = Seq(
-    GpuOverrides.exec[GlobalLimitExec](
-      "Limiting of results across partitions",
-      ExecChecks((TypeSig.commonCudfTypes + TypeSig.DECIMAL_128 + TypeSig.NULL +
-          TypeSig.STRUCT + TypeSig.ARRAY + TypeSig.MAP).nested(),
-        TypeSig.all),
-      (globalLimit, conf, p, r) =>
-        new SparkPlanMeta[GlobalLimitExec](globalLimit, conf, p, r) {
-          override def convertToGpu(): GpuExec =
-            GpuGlobalLimitExec(
-              globalLimit.limit, childPlans.head.convertIfNeeded(), globalLimit.offset)
-        }),
-    GpuOverrides.exec[CollectLimitExec](
-      "Reduce to single partition and apply limit",
-      ExecChecks((TypeSig.commonCudfTypes + TypeSig.DECIMAL_128 + TypeSig.NULL +
-          TypeSig.STRUCT + TypeSig.ARRAY + TypeSig.MAP).nested(),
-        TypeSig.all),
-      (collectLimit, conf, p, r) => new GpuCollectLimitMeta(collectLimit, conf, p, r) {
-        override def convertToGpu(): GpuExec =
-          GpuGlobalLimitExec(collectLimit.limit,
-            GpuShuffleExchangeExec(
-              GpuSinglePartitioning,
-              GpuLocalLimitExec(collectLimit.limit, childPlans.head.convertIfNeeded()),
-              ENSURE_REQUIREMENTS
-            )(SinglePartition), collectLimit.offset)
-      }
-    ).disabledByDefault("Collect Limit replacement can be slower on the GPU, if huge number " +
-        "of rows in a batch it could help by limiting the number of rows transferred from " +
-        "GPU to CPU")
-  ).map(r => (r.getClassFor.asSubclass(classOf[SparkPlan]), r)).toMap
-
-  override def getExecs: Map[Class[_ <: SparkPlan], ExecRule[_ <: SparkPlan]] =
-    super.getExecs ++ shimExecs
-
-  // AnsiCast is removed from Spark3.4.0
-  override def ansiCastRule: ExprRule[_ <: Expression] = null
-
-=======
 object SparkShimImpl extends Spark340PlusShims {
   override def getSparkShimVersion: ShimVersion = ShimLoader.getShimVersion
->>>>>>> a409013c
 }